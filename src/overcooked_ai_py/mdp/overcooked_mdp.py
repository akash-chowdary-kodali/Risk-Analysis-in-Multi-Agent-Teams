import itertools, copy
import numpy as np
from functools import reduce
from collections import defaultdict, Counter
from overcooked_ai_py.utils import pos_distance, read_layout_dict
from overcooked_ai_py.mdp.actions import Action, Direction


class classproperty(property):
    def __get__(self, cls, owner):
        return classmethod(self.fget).__get__(None, owner)()


class Recipe:
    MAX_NUM_INGREDIENTS = 3

    TOMATO = 'tomato'
    ONION = 'onion'
    ALL_INGREDIENTS = [ONION, TOMATO]

    ALL_RECIPES_CACHE = {}
    STR_REP = {'tomato': "†", 'onion': "ø"}

    _computed = False
    _configured = False
    _conf = {}
    
    def __new__(cls, ingredients):
        if not cls._configured:
            raise ValueError("Recipe class must be configured before recipes can be created")
        # Some basic argument verification
        if not ingredients or not hasattr(ingredients, '__iter__') or len(ingredients) == 0:
            raise ValueError("Invalid input recipe. Must be ingredients iterable with non-zero length")
        for elem in ingredients:
            if not elem in cls.ALL_INGREDIENTS:
                raise ValueError("Invalid ingredient: {0}. Recipe can only contain ingredients {1}".format(elem, cls.ALL_INGREDIENTS))
        if not len(ingredients) <= cls.MAX_NUM_INGREDIENTS:
            raise ValueError("Recipe of length {0} is invalid. Recipe can contain at most {1} ingredients".format(len(ingredients), cls.MAX_NUM_INGREDIENTS))
        key = hash(tuple(sorted(ingredients)))
        if key in cls.ALL_RECIPES_CACHE:
            return cls.ALL_RECIPES_CACHE[key]
        cls.ALL_RECIPES_CACHE[key] = super(Recipe, cls).__new__(cls)
        return cls.ALL_RECIPES_CACHE[key]

    def __init__(self, ingredients):
        self._ingredients = ingredients

    def __int__(self):
        num_tomatoes = len([_ for _ in self.ingredients if _ == Recipe.TOMATO])
        num_onions = len([_ for _ in self.ingredients if _ == Recipe.ONION])

        mixed_mask = int(bool(num_tomatoes * num_onions))
        mixed_shift = (Recipe.MAX_NUM_INGREDIENTS + 1)**len(Recipe.ALL_INGREDIENTS)
        encoding = num_onions + (Recipe.MAX_NUM_INGREDIENTS + 1) * num_tomatoes

        return mixed_mask * encoding * mixed_shift + encoding

    def __hash__(self):
        return hash(self.ingredients)

    def __eq__(self, other):
        # The ingredients property already returns sorted items, so equivalence check is sufficient
        return self.ingredients == other.ingredients

    def __ne__(self, other):
        return not self == other

    def __lt__(self, other):
        return int(self) < int(other)

    def __le__(self, other):
        return int(self) <= int(other)

    def __gt__(self, other):
        return int(self) > int(other)

    def __ge__(self, other):
        return int(self) >= int(other)

    def __repr__(self):
        return self.ingredients.__repr__()

    def __iter__(self):
        return iter(self.ingredients)

    def __copy__(self):
        return Recipe(self.ingredients)

    def __deepcopy__(self, memo):
        ingredients_cpy = copy.deepcopy(self.ingredients)
        return Recipe(ingredients_cpy)

    @classmethod
    def _compute_all_recipes(cls):
        for i in range(cls.MAX_NUM_INGREDIENTS):
            for ingredient_list in itertools.combinations_with_replacement(cls.ALL_INGREDIENTS, i + 1):
                cls(ingredient_list)

    @property
    def ingredients(self):
        return tuple(sorted(self._ingredients))

    @ingredients.setter
    def ingredients(self, _):
        raise AttributeError("Recpes are read-only. Do not modify instance attributes after creation")

    @property
    def value(self):
        if self._delivery_reward:
            return self._delivery_reward
        if self._value_mapping and self in self._value_mapping:
            return self._value_mapping[self]
        if self._onion_value and self._tomato_value:
            num_onions = len([ingredient for ingredient in self.ingredients if ingredient == self.ONION])
            num_tomatoes = len([ingredient for ingredient in self.ingredients if ingredient == self.TOMATO])
            return self._tomato_value * num_tomatoes + self._onion_value * num_onions
        return 20

    @property
    def time(self):
        if self._cook_time:
            return self._cook_time
        if self._time_mapping and self in self._time_mapping:
            return self._time_mapping[self]
        if self._onion_time and self._tomato_time:
            num_onions = len([ingredient for ingredient in self.ingredients if ingredient == self.ONION])
            num_tomatoes = len([ingredient for ingredient in self.ingredients if ingredient == self.TOMATO])
            return self._onion_time * num_onions + self._tomato_time * num_tomatoes
        return 20

    def to_dict(self):
        return { 'ingredients' : self.ingredients }

    def neighbors(self):
        """
        Return all "neighbor" recipes to this recipe. A neighbor recipe is one that can be obtained
        by adding exactly one ingredient to the current recipe
        """
        neighbors = []
        if len(self.ingredients) == self.MAX_NUM_INGREDIENTS:
            return neighbors
        for ingredient in self.ALL_INGREDIENTS:
            new_ingredients = [*self.ingredients, ingredient]
            new_recipe = Recipe(new_ingredients)
            neighbors.append(new_recipe)
        return neighbors

    @classproperty
    def ALL_RECIPES(cls):
        if not cls._computed:
            cls._compute_all_recipes()
            cls._computed = True
        return set(cls.ALL_RECIPES_CACHE.values())

    @classproperty
    def configuration(cls):
        if not cls._configured:
            raise ValueError("Recipe class not yet configured")
        return cls._conf

    @classmethod
    def configure(cls, conf):
        cls._conf = conf
        cls._configured = True
        cls._computed = False
        cls.MAX_NUM_INGREDIENTS = conf.get('max_num_ingredients', 3)

        cls._cook_time = None
        cls._delivery_reward = None
        cls._value_mapping = None
        cls._time_mapping = None
        cls._onion_value = None
        cls._onion_time = None
        cls._tomato_value = None
        cls._tomato_time = None

        ## Basic checks for validity ##

        # Mutual Exclusion
        if 'tomato_time' in conf and not 'onion_time' in conf or 'onion_time' in conf and not 'tomato_time' in conf:
            raise ValueError("Must specify both 'onion_time' and 'tomato_time'")
        if 'tomato_value' in conf and not 'onion_value' in conf or 'onion_value' in conf and not 'tomato_value' in conf:
            raise ValueError("Must specify both 'onion_value' and 'tomato_value'")
        if 'tomato_value' in conf and 'delivery_reward' in conf:
            raise ValueError("'delivery_reward' incompatible with '<ingredient>_value'")
        if 'tomato_value' in conf and 'recipe_values' in conf:
            raise ValueError("'recipe_values' incompatible with '<ingredient>_value'")
        if 'recipe_values' in conf and 'delivery_reward' in conf:
            raise ValueError("'delivery_reward' incompatible with 'recipe_values'")
        if 'tomato_time' in conf and 'cook_time' in conf:
            raise ValueError("'cook_time' incompatible with '<ingredient>_time")
        if 'tomato_time' in conf and 'recipe_times' in conf:
            raise ValueError("'recipe_times' incompatible with '<ingredient>_time'")
        if 'recipe_times' in conf and 'cook_time' in conf:
            raise ValueError("'delivery_reward' incompatible with 'recipe_times'")

        # recipe_ lists and orders compatibility
        if 'recipe_values' in conf:
            if not 'all_orders' in conf or not conf['all_orders']:
                raise ValueError("Must specify 'all_orders' if 'recipe_values' specified")
            if not len(conf['all_orders']) == len(conf['recipe_values']):
                raise ValueError("Number of recipes in 'all_orders' must be the same as number in 'recipe_values")
        if 'recipe_times' in conf:
            if not 'all_orders' in conf or not conf['all_orders']:
                raise ValueError("Must specify 'all_orders' if 'recipe_times' specified")
            if not len(conf['all_orders']) == len(conf['recipe_times']):
                raise ValueError("Number of recipes in 'all_orders' must be the same as number in 'recipe_times")

        
        ## Conifgure ##

        if 'cook_time' in conf:
            cls._cook_time = conf['cook_time']

        if 'delivery_reward' in conf:
            cls._delivery_reward = conf['delivery_reward']

        if 'recipe_values' in conf:
            cls._value_mapping = {
                cls.from_dict(recipe) : value for (recipe, value) in zip(conf['all_orders'], conf['recipe_values'])
            }

        if 'recipe_times' in conf:
            cls._time_mapping = {
                cls.from_dict(recipe) : time for (recipe, time) in zip(conf['all_orders'], conf['recipe_times'])
            }

        if 'tomato_time' in conf:
            cls._tomato_time = conf['tomato_time']

        if 'onion_time' in conf:
            cls._onion_time = conf['onion_time']

        if 'tomato_value' in conf:
            cls._tomato_value = conf['tomato_value']

        if 'onion_value' in conf:
            cls._onion_value = conf['onion_value']
    
    @classmethod
    def generate_random_recipes(cls, n=1, min_size=2, max_size=3, ingredients=None, recipes=None, unique=True):
        """
        n (int): how many recipes generate
        min_size (int): min generated recipe size
        max_size (int): max generated recipe size
        ingredients (list(str)): list of ingredients used for generating recipes (default is cls.ALL_INGREDIENTS)
        recipes (list(Recipe)): list of recipes to choose from (default is cls.ALL_RECIPES)
        unique (bool): if all recipes are unique (without repeats)
        """
        if recipes is None: recipes = cls.ALL_RECIPES

        ingredients = set(ingredients or cls.ALL_INGREDIENTS)
        choice_replace = not(unique)

        assert 1 <= min_size <= max_size <= cls.MAX_NUM_INGREDIENTS
        assert all(ingredient in cls.ALL_INGREDIENTS for ingredient in ingredients)

        def valid_size(r):
            return min_size <= len(r.ingredients) <= max_size

        def valid_ingredients(r):
            return all(i in ingredients for i in r.ingredients)
        
        relevant_recipes = [r for r in recipes if valid_size(r) and valid_ingredients(r)]
        assert choice_replace or (n <= len(relevant_recipes))
        return np.random.choice(relevant_recipes, n, replace=choice_replace)

    @classmethod
    def from_dict(cls, obj_dict):
        return cls(**obj_dict)
        

class ObjectState(object):
    """
    State of an object in OvercookedGridworld.
    """

    def __init__(self, name, position, **kwargs):
        """
        name (str): The name of the object
        position (int, int): Tuple for the current location of the object.
        """
        self.name = name
        self._position = tuple(position)

    @property
    def position(self):
        return self._position

    @position.setter
    def position(self, new_pos):
        self._position = new_pos

    def is_valid(self):
        return self.name in ['onion', 'tomato', 'dish']

    def deepcopy(self):
        return ObjectState(self.name, self.position)

    def __eq__(self, other):
        return isinstance(other, ObjectState) and \
            self.name == other.name and \
            self.position == other.position

    def __hash__(self):
        return hash((self.name, self.position))

    def __repr__(self):
        return '{}@{}'.format(
            self.name, self.position)

    def to_dict(self):
        return {
            "name": self.name,
            "position": self.position
        }

    @classmethod
    def from_dict(cls, obj_dict):
        obj_dict = copy.deepcopy(obj_dict)
        return ObjectState(**obj_dict)


class SoupState(ObjectState):

    def __init__(self, position, ingredients=[], cooking_tick=-1, **kwargs):
        """
        Represents a soup object. An object becomes a soup the instant it is placed in a pot. The
        soup's recipe is a list of ingredient names used to create it. A soup's recipe is undetermined
        until it has begun cooking. 

        position (tupe): (x, y) coordinates in the grid
        ingrdients (list(ObjectState)): Objects that have been used to cook this soup. Determiens @property recipe
        cooking (int): How long the soup has been cooking for. -1 means cooking hasn't started yet
        """
        super(SoupState, self).__init__("soup", position)
        self._ingredients = ingredients
        self._cooking_tick = cooking_tick
        self._recipe = None

    def __eq__(self, other):
        return isinstance(other, SoupState) and self.name == other.name and self.position == other.position and self._cooking_tick == other._cooking_tick and \
            all([this_i == other_i for this_i, other_i in zip(self._ingredients, other._ingredients)])

    def __hash__(self):
        ingredient_hash = hash(tuple([hash(i) for i in self._ingredients]))
        supercls_hash = super(SoupState, self).__hash__()
        return hash((supercls_hash, self._cooking_tick, ingredient_hash))

    def __repr__(self):
        supercls_str = super(SoupState, self).__repr__()
        ingredients_str = self._ingredients.__repr__()
        return "{}\nIngredients:\t{}\nCooking Tick:\t{}".format(supercls_str, ingredients_str, self._cooking_tick)

    def __str__(self):
        res = "{"
        for ingredient in sorted(self.ingredients):
            res += Recipe.STR_REP[ingredient]
        if self.is_cooking:
            res += str(self._cooking_tick)
        elif self.is_ready:
            res += str("✓")
        return res

    @ObjectState.position.setter
    def position(self, new_pos):
        self._position = new_pos
        for ingredient in self._ingredients:
            ingredient.position = new_pos

    @property
    def ingredients(self):
        return [ingredient.name for ingredient in self._ingredients]

    @property
    def is_cooking(self):
        return not self.is_idle and not self.is_ready

    @property
    def recipe(self):
        if self.is_idle:
            raise ValueError("Recipe is not determined until soup begins cooking")
        if not self._recipe:
            self._recipe = Recipe(self.ingredients)
        return self._recipe

    @property
    def value(self):
        return self.recipe.value

    @property
    def cook_time(self):
        return self.recipe.time

    @property
    def cook_time_remaining(self):
        return max(0, self.cook_time - self._cooking_tick)

    @property
    def is_ready(self):
        if self.is_idle:
            return False
        return self._cooking_tick >= self.cook_time

    @property
    def is_idle(self):
        return self._cooking_tick < 0

    @property
    def is_full(self):
        return not self.is_idle or len(self.ingredients) == Recipe.MAX_NUM_INGREDIENTS

    def is_valid(self):
        if not all([ingredient.position == self.position for ingredient in self._ingredients]):
            return False
        if len(self.ingredients) > Recipe.MAX_NUM_INGREDIENTS:
            return False
        return True

    def auto_finish(self):
        if len(self.ingredients) == 0:
            raise ValueError("Cannot finish soup with no ingredients")
        self._cooking_tick = 0
        self._cooking_tick = self.cook_time

    def add_ingredient(self, ingredient):
        if not ingredient.name in Recipe.ALL_INGREDIENTS:
            raise ValueError("Invalid ingredient")
        if self.is_full:
            raise ValueError("Reached maximum number of ingredients in recipe")
        ingredient.position = self.position
        self._ingredients.append(ingredient)

    def add_ingredient_from_str(self, ingredient_str):
        ingredient_obj = ObjectState(ingredient_str, self.position)
        self.add_ingredient(ingredient_obj)

    def pop_ingredient(self):
        if not self.is_idle:
            raise ValueError("Cannot remove an ingredient from this soup at this time")
        if len(self._ingredients) == 0:
            raise ValueError("No ingredient to remove")
        return self._ingredients.pop()

    def begin_cooking(self):
        if not self.is_idle:
            raise ValueError("Cannot begin cooking this soup at this time")
        if len(self.ingredients) == 0:
            raise ValueError("Must add at least one ingredient to soup before you can begin cooking")
        self._cooking_tick = 0

    def cook(self):
        if self.is_idle:
            raise ValueError("Must begin cooking before advancing cook tick")
        if self.is_ready:
            raise ValueError("Cannot cook a soup that is already done")
        self._cooking_tick += 1

    def deepcopy(self):
        return SoupState(self.position, [ingredient.deepcopy() for ingredient in self._ingredients], self._cooking_tick)
    
    def to_dict(self):
        info_dict = super(SoupState, self).to_dict()
        ingrdients_dict = [ingredient.to_dict() for ingredient in self._ingredients]
        info_dict['_ingredients'] = ingrdients_dict
        info_dict['cooking_tick'] = self._cooking_tick
        info_dict['is_cooking'] = self.is_cooking
        info_dict['is_ready'] = self.is_ready
        info_dict['is_idle'] = self.is_idle
        info_dict['cook_time'] = -1 if self.is_idle else self.cook_time

        # This is for backwards compatibility w/ overcooked-demo
        # Should be removed once overcooked-demo is updated to use 'cooking_tick' instead of '_cooking_tick'
        info_dict['_cooking_tick'] = self._cooking_tick
        return info_dict

    @classmethod
    def from_dict(cls, obj_dict):
        obj_dict = copy.deepcopy(obj_dict)
        if obj_dict['name'] != 'soup':
            return super(SoupState, cls).from_dict(obj_dict)

        if 'state' in obj_dict:
            # Legacy soup representation
            ingredient, num_ingredient, time = obj_dict['state']
            cooking_tick = -1 if time == 0 else time
            finished = time >= 20
            if ingredient == Recipe.TOMATO:
                return SoupState.get_soup(obj_dict['position'], num_tomatoes=num_ingredient, cooking_tick=cooking_tick, finished=finished)
            else:
                return SoupState.get_soup(obj_dict['position'], num_onions=num_ingredient, cooking_tick=cooking_tick, finished=finished)

        ingredients_objs = [ObjectState.from_dict(ing_dict) for ing_dict in obj_dict['_ingredients']]
        obj_dict['ingredients'] = ingredients_objs
        return cls(**obj_dict)

    @classmethod
    def get_soup(cls, position, num_onions=1, num_tomatoes=0, cooking_tick=-1, finished=False, **kwargs):
        if num_onions < 0 or num_tomatoes < 0:
            raise ValueError("Number of active ingredients must be positive")
        if num_onions + num_tomatoes > Recipe.MAX_NUM_INGREDIENTS:
            raise ValueError("Too many ingredients specified for this soup")
        if cooking_tick >= 0 and num_tomatoes + num_onions == 0:
            raise ValueError("_cooking_tick must be -1 for empty soup")
        if finished and num_tomatoes + num_onions == 0:
            raise ValueError("Empty soup cannot be finished")
        onions = [ObjectState(Recipe.ONION, position) for _ in range(num_onions)]
        tomatoes = [ObjectState(Recipe.TOMATO, position) for _ in range(num_tomatoes)]
        ingredients = onions + tomatoes
        soup = cls(position, ingredients, cooking_tick)
        if finished:
            soup.auto_finish()
        return soup
        

class PlayerState(object):
    """
    State of a player in OvercookedGridworld.

    position: (x, y) tuple representing the player's location.
    orientation: Direction.NORTH/SOUTH/EAST/WEST representing orientation.
    held_object: ObjectState representing the object held by the player, or
                 None if there is no such object.
    """
    def __init__(self, position, orientation, held_object=None):
        self.position = tuple(position)
        self.orientation = tuple(orientation)
        self.held_object = held_object

        assert self.orientation in Direction.ALL_DIRECTIONS
        if self.held_object is not None:
            assert isinstance(self.held_object, ObjectState)
            assert self.held_object.position == self.position

    @property
    def pos_and_or(self):
        return (self.position, self.orientation)

    def has_object(self):
        return self.held_object is not None

    def get_object(self):
        assert self.has_object()
        return self.held_object

    def set_object(self, obj):
        assert not self.has_object()
        obj.position = self.position
        self.held_object = obj
 
    def remove_object(self):
        assert self.has_object()
        obj = self.held_object
        self.held_object = None
        return obj
    
    def update_pos_and_or(self, new_position, new_orientation):
        self.position = new_position
        self.orientation = new_orientation
        if self.has_object():
            self.get_object().position = new_position

    def deepcopy(self):
        new_obj = None if self.held_object is None else self.held_object.deepcopy()
        return PlayerState(self.position, self.orientation, new_obj)

    def __eq__(self, other):
        return isinstance(other, PlayerState) and \
            self.position == other.position and \
            self.orientation == other.orientation and \
            self.held_object == other.held_object

    def __hash__(self):
        return hash((self.position, self.orientation, self.held_object))

    def __repr__(self):
        return '{} facing {} holding {}'.format(
            self.position, self.orientation, str(self.held_object))
    
    def to_dict(self):
        return {
            "position": self.position,
            "orientation": self.orientation,
            "held_object": self.held_object.to_dict() if self.held_object is not None else None
        }

    @staticmethod
    def from_dict(player_dict):
        player_dict = copy.deepcopy(player_dict)
        held_obj = player_dict["held_object"]
        if held_obj is not None:
            player_dict["held_object"] = SoupState.from_dict(held_obj)
        return PlayerState(**player_dict)


class OvercookedState(object):
    """A state in OvercookedGridworld."""
    def __init__(self, players, objects, bonus_orders=[], all_orders=[], timestep=0, **kwargs):
        """
        players (list(PlayerState)): Currently active PlayerStates (index corresponds to number)
        objects (dict({tuple:list(ObjectState)})):  Dictionary mapping positions (x, y) to ObjectStates. 
            NOTE: Does NOT include objects held by players (they are in 
            the PlayerState objects).
        bonus_orders (list(dict)):   Current orders worth a bonus
        all_orders (list(dict)):     Current orders allowed at all
        timestep (int):  The current timestep of the state

        """
        bonus_orders = [Recipe.from_dict(order) for order in bonus_orders]
        all_orders = [Recipe.from_dict(order) for order in all_orders]
        for pos, obj in objects.items():
            assert obj.position == pos
        self.players = tuple(players)
        self.objects = objects
        self._bonus_orders = bonus_orders
        self._all_orders = all_orders
        self.timestep = timestep

        assert len(set(self.bonus_orders)) == len(self.bonus_orders), "Bonus orders must not have duplicates"
        assert len(set(self.all_orders)) == len(self.all_orders), "All orders must not have duplicates"
        assert set(self.bonus_orders).issubset(set(self.all_orders)), "Bonus orders must be a subset of all orders"

    @property
    def player_positions(self):
        return tuple([player.position for player in self.players])

    @property
    def player_orientations(self):
        return tuple([player.orientation for player in self.players])

    @property
    def players_pos_and_or(self):
        """Returns a ((pos1, or1), (pos2, or2)) tuple"""
        return tuple(zip(*[self.player_positions, self.player_orientations]))

    @property
    def unowned_objects_by_type(self):
        """
        Returns dictionary of (obj_name: ObjState)
        for all objects in the environment, NOT including
        ones held by players.
        """
        objects_by_type = defaultdict(list)
        for _pos, obj in self.objects.items():
            objects_by_type[obj.name].append(obj)
        return objects_by_type

    @property
    def player_objects_by_type(self):
        """
        Returns dictionary of (obj_name: ObjState)
        for all objects held by players.
        """
        player_objects = defaultdict(list)
        for player in self.players:
            if player.has_object():
                player_obj = player.get_object()
                player_objects[player_obj.name].append(player_obj)
        return player_objects

    @property
    def all_objects_by_type(self):
        """
        Returns dictionary of (obj_name: ObjState)
        for all objects in the environment, including
        ones held by players.
        """
        all_objs_by_type = self.unowned_objects_by_type.copy()
        for obj_type, player_objs in self.player_objects_by_type.items():
            all_objs_by_type[obj_type].extend(player_objs)
        return all_objs_by_type

    @property
    def all_objects_list(self):
        all_objects_lists = list(self.all_objects_by_type.values()) + [[], []]
        return reduce(lambda x, y: x + y, all_objects_lists)

    @property
    def all_orders(self):
        return sorted(self._all_orders) if self._all_orders else sorted(Recipe.ALL_RECIPES)

    @property
    def bonus_orders(self):
        return sorted(self._bonus_orders)

    def has_object(self, pos):
        return pos in self.objects

    def get_object(self, pos):
        assert self.has_object(pos)
        return self.objects[pos]

    def add_object(self, obj, pos=None):
        if pos is None:
            pos = obj.position

        assert not self.has_object(pos)
        obj.position = pos
        self.objects[pos] = obj

    def remove_object(self, pos):
        assert self.has_object(pos)
        obj = self.objects[pos]
        del self.objects[pos]
        return obj

    @classmethod
    def from_players_pos_and_or(cls, players_pos_and_or, bonus_orders=[], all_orders=[]):
        """
        Make a dummy OvercookedState with no objects based on the passed in player
        positions and orientations and order list
        """
        return cls(
            [PlayerState(*player_pos_and_or) for player_pos_and_or in players_pos_and_or], 
            objects={}, bonus_orders=bonus_orders, all_orders=all_orders)

    @classmethod
    def from_player_positions(cls, player_positions, bonus_orders=[], all_orders=[]):
        """
        Make a dummy OvercookedState with no objects and with players facing
        North based on the passed in player positions and order list
        """
        dummy_pos_and_or = [(pos, Direction.NORTH) for pos in player_positions]
        return cls.from_players_pos_and_or(dummy_pos_and_or, bonus_orders, all_orders)

    def deepcopy(self):
        return OvercookedState(
            players=[player.deepcopy() for player in self.players],
            objects={pos:obj.deepcopy() for pos, obj in self.objects.items()}, 
            bonus_orders=[order.to_dict() for order in self.bonus_orders],
            all_orders=[order.to_dict() for order in self.all_orders],
            timestep=self.timestep)

    def time_independent_equal(self, other):
        order_lists_equal = self.all_orders == other.all_orders and self.bonus_orders == other.bonus_orders

        return isinstance(other, OvercookedState) and \
            self.players == other.players and \
            set(self.objects.items()) == set(other.objects.items()) and \
            order_lists_equal

    def __eq__(self, other):
        return self.time_independent_equal(other) and self.timestep == other.timestep

    def __hash__(self):
        order_list_hash = hash(tuple(self.bonus_orders)) + hash(tuple(self.all_orders))
        return hash(
            (self.players, tuple(self.objects.values()), order_list_hash)
        )

    def __str__(self):
        return 'Players: {}, Objects: {}, Bonus orders: {} All orders: {} Timestep: {}'.format( 
            str(self.players), str(list(self.objects.values())), str(self.bonus_orders), str(self.all_orders), str(self.timestep))

    def to_dict(self):
        return {
            "players": [p.to_dict() for p in self.players],
            "objects": [obj.to_dict() for obj in self.objects.values()],
            "bonus_orders": [order.to_dict() for order in self.bonus_orders],
            "all_orders" : [order.to_dict() for order in self.all_orders],
            "timestep" : self.timestep
        }

    @staticmethod
    def from_dict(state_dict):
        state_dict = copy.deepcopy(state_dict)
        state_dict["players"] = [PlayerState.from_dict(p) for p in state_dict["players"]]
        object_list = [SoupState.from_dict(o) for o in state_dict["objects"]]
        state_dict["objects"] = { ob.position : ob for ob in object_list }
        return OvercookedState(**state_dict)


BASE_REW_SHAPING_PARAMS = {
    "PLACEMENT_IN_POT_REW": 3,
    "DISH_PICKUP_REWARD": 3,
    "SOUP_PICKUP_REWARD": 5,
    "DISH_DISP_DISTANCE_REW": 0,
    "POT_DISTANCE_REW": 0,
    "SOUP_DISTANCE_REW": 0
}

EVENT_TYPES = [
    # Tomato events
    'tomato_pickup',
    'useful_tomato_pickup',
    'tomato_drop',
    'useful_tomato_drop',
    'potting_tomato',

    # Onion events
    'onion_pickup',
    'useful_onion_pickup',
    'onion_drop',
    'useful_onion_drop',
    'potting_onion',

    # Dish events
    'dish_pickup',
    'useful_dish_pickup',
    'dish_drop',
    'useful_dish_drop',

    # Soup events
    'soup_pickup',
    'soup_delivery',
    'soup_drop',

    # Potting events
    'optimal_onion_potting',
    'optimal_tomato_potting',
    'viable_onion_potting',
    'viable_tomato_potting',
    'catastrophic_onion_potting',
    'catastrophic_tomato_potting',
    'useless_onion_potting',
    'useless_tomato_potting',

    # Counter events
    'useful_counter_onion_drop',
    'useful_counter_tomato_drop',
    'useful_counter_soup_drop',
    'useful_counter_onion_pickup',
    'useful_counter_tomato_pickup',
    'useful_counter_soup_pickup',
    'useful_counter_dish_drop',
    'useful_counter_dish_pickup'
]

POTENTIAL_CONSTANTS = {
    'default' : {
        'min_coeff' : 0.7,
        'max_delivery_steps' : 10,
        'max_pickup_steps' : 20,
        'pot_onion_steps' : 10,
        'pot_tomato_steps' : 10,
        'useful_counter_coeff' : 2,
        'non_useful_counter_coeff' : 0
    }
}

class OvercookedGridworld(object):
    """
    An MDP grid world based off of the Overcooked game.
    TODO: clean the organization of this class further.
    """


    #########################
    # INSTANTIATION METHODS #
    #########################

    def __init__(self, terrain, start_player_positions, start_bonus_orders=[], rew_shaping_params=None, layout_name="unnamed_layout", start_all_orders=[], num_items_for_soup=3, order_bonus=2, start_state=None, **kwargs):
        """
        terrain: a matrix of strings that encode the MDP layout
        layout_name: string identifier of the layout
        start_player_positions: tuple of positions for both players' starting positions
        start_bonus_orders: List of recipes dicts that are worth a bonus 
        rew_shaping_params: reward given for completion of specific subgoals
        all_orders: List of all available order dicts the players can make, defaults to all possible recipes if empy list provided
        num_items_for_soup: Maximum number of ingredients that can be placed in a soup
        order_bonus: Multiplicative factor for serving a bonus recipe
        start_state: Default start state returned by get_standard_start_state
        """
        self._configure_recipes(start_all_orders, num_items_for_soup, **kwargs)
        self.start_all_orders = [r.to_dict() for r in Recipe.ALL_RECIPES] if not start_all_orders else start_all_orders
        self.height = len(terrain)
        self.width = len(terrain[0])
        self.shape = (self.width, self.height)
        self.terrain_mtx = terrain
        self.terrain_pos_dict = self._get_terrain_type_pos_dict()
        self.start_player_positions = start_player_positions
        self.num_players = len(start_player_positions)
        self.start_bonus_orders = start_bonus_orders
        self.reward_shaping_params = BASE_REW_SHAPING_PARAMS if rew_shaping_params is None else rew_shaping_params
        self.layout_name = layout_name
        self.order_bonus = order_bonus
        self.start_state = start_state
        self._opt_recipe_discount_cache = {}
        self._opt_recipe_cache = {}
        self._prev_potential_params = {}


    @staticmethod
    def from_layout_name(layout_name, **params_to_overwrite):
        """
        Generates a OvercookedGridworld instance from a layout file.

        One can overwrite the default mdp configuration using partial_mdp_config.
        """
        params_to_overwrite = params_to_overwrite.copy()
        base_layout_params = read_layout_dict(layout_name)

        grid = base_layout_params['grid']
        del base_layout_params['grid']
        base_layout_params['layout_name'] = layout_name
        if 'start_state' in base_layout_params:
            base_layout_params['start_state'] = OvercookedState.from_dict(base_layout_params['start_state'])

        # Clean grid
        grid = [layout_row.strip() for layout_row in grid.split("\n")]
        return OvercookedGridworld.from_grid(grid, base_layout_params, params_to_overwrite)

    @staticmethod
    def from_grid(layout_grid, base_layout_params={}, params_to_overwrite={}, debug=False):
        """
        Returns instance of OvercookedGridworld with terrain and starting 
        positions derived from layout_grid.
        One can override default configuration parameters of the mdp in
        partial_mdp_config.
        """
        mdp_config = copy.deepcopy(base_layout_params)

        layout_grid = [[c for c in row] for row in layout_grid]
        OvercookedGridworld._assert_valid_grid(layout_grid)

        if "layout_name" not in mdp_config:
            layout_name = "|".join(["".join(line) for line in layout_grid])
            mdp_config["layout_name"] = layout_name

        player_positions = [None] * 9
        for y, row in enumerate(layout_grid):
            for x, c in enumerate(row):
                if c in ['1', '2', '3', '4', '5', '6', '7', '8', '9']:
                    layout_grid[y][x] = ' '

                    # -1 is to account for fact that player indexing starts from 1 rather than 0
                    assert player_positions[int(c) - 1] is None, 'Duplicate player in grid'
                    player_positions[int(c) - 1] = (x, y)

        num_players = len([x for x in player_positions if x is not None])
        player_positions = player_positions[:num_players]

        # After removing player positions from grid we have a terrain mtx
        mdp_config["terrain"] = layout_grid
        mdp_config["start_player_positions"] = player_positions

        for k, v in params_to_overwrite.items():
            curr_val = mdp_config.get(k, None)
            if debug:
                print("Overwriting mdp layout standard config value {}:{} -> {}".format(k, curr_val, v))
            mdp_config[k] = v

        return OvercookedGridworld(**mdp_config)

    def _configure_recipes(self, start_all_orders, num_items_for_soup, **kwargs):
        self.recipe_config = {
            "num_items_for_soup" : num_items_for_soup,
            "all_orders" : start_all_orders,
            **kwargs
        }
        Recipe.configure(self.recipe_config)

    #####################
    # BASIC CLASS UTILS #
    #####################

    def __eq__(self, other):
        return np.array_equal(self.terrain_mtx, other.terrain_mtx) and \
                self.start_player_positions == other.start_player_positions and \
                self.start_bonus_orders == other.start_bonus_orders and \
                self.start_all_orders == other.start_all_orders and \
                self.reward_shaping_params == other.reward_shaping_params and \
                self.layout_name == other.layout_name
    
    def copy(self):
        return OvercookedGridworld(
            terrain=self.terrain_mtx.copy(),
            start_player_positions=self.start_player_positions,
            start_bonus_orders=self.start_bonus_orders,
            rew_shaping_params=copy.deepcopy(self.reward_shaping_params),
            layout_name=self.layout_name,
            start_all_orders=self.start_all_orders
        )

    @property
    def mdp_params(self):
        return {
            "layout_name": self.layout_name,
            "terrain": self.terrain_mtx,
            "start_player_positions": self.start_player_positions,
            "start_bonus_orders": self.start_bonus_orders,
            "rew_shaping_params": copy.deepcopy(self.reward_shaping_params),
            "start_all_orders" : self.start_all_orders
        }


    ##############
    # GAME LOGIC #
    ##############

    def get_actions(self, state):
        """
        Returns the list of lists of valid actions for 'state'.

        The ith element of the list is the list of valid actions that player i
        can take.
        """
        self._check_valid_state(state)
        return [self._get_player_actions(state, i) for i in range(len(state.players))]

    def _get_player_actions(self, state, player_num):
        """All actions are allowed to all players in all states."""
        return Action.ALL_ACTIONS

    def _check_action(self, state, joint_action):
        for p_action, p_legal_actions in zip(joint_action, self.get_actions(state)):
            if p_action not in p_legal_actions:
                raise ValueError('Invalid action')

    def get_standard_start_state(self):
        if self.start_state:
            return self.start_state
        start_state = OvercookedState.from_player_positions(
            self.start_player_positions, bonus_orders=self.start_bonus_orders, all_orders=self.start_all_orders
        )
        return start_state

    def get_random_start_state_fn(self, random_start_pos=False, rnd_obj_prob_thresh=0.0):
        def start_state_fn():
            if random_start_pos:
                valid_positions = self.get_valid_joint_player_positions()
                start_pos = valid_positions[np.random.choice(len(valid_positions))]
            else:
                start_pos = self.start_player_positions

            start_state = OvercookedState.from_player_positions(start_pos, bonus_orders=self.start_bonus_orders, all_orders=self.start_all_orders)

            if rnd_obj_prob_thresh == 0:
                return start_state

            # Arbitrary hard-coding for randomization of objects
            # For each pot, add a random amount of onions and tomatoes with prob rnd_obj_prob_thresh
            # Begin the soup cooking with probability rnd_obj_prob_thresh
            pots = self.get_pot_states(start_state)["empty"]
            for pot_loc in pots:
                p = np.random.rand()
                if p < rnd_obj_prob_thresh:
                    n = int(np.random.randint(low=1, high=4))
                    m = int(np.random.randint(low=0, high=4-n))
                    q = np.random.rand()
                    cooking_tick = 0 if q < rnd_obj_prob_thresh else -1
                    start_state.objects[pot_loc] = SoupState.get_soup(pot_loc, num_onions=n, num_tomatoes=m, cooking_tick=cooking_tick)

            # For each player, add a random object with prob rnd_obj_prob_thresh
            for player in start_state.players:
                p = np.random.rand()
                if p < rnd_obj_prob_thresh:
                    # Different objects have different probabilities
                    obj = np.random.choice(["dish", "onion", "soup"], p=[0.2, 0.6, 0.2])
                    n = int(np.random.randint(low=1, high=4))
                    m = int(np.random.randint(low=0, high=4-n))
                    if obj == "soup":
                        player.set_object(
                            SoupState.get_soup(player.position, num_onions=n, num_tomatoes=m, finished=True)
                        )
                    else:
                        player.set_object(ObjectState(obj, player.position))
            return start_state
        return start_state_fn

    def is_terminal(self, state):
        # There is a finite horizon, handled by the environment.
        return False

    def get_state_transition(self, state, joint_action, display_phi=False, motion_planner=None):
        """Gets information about possible transitions for the action.

        Returns the next state, sparse reward and reward shaping.
        Assumes all actions are deterministic.

        NOTE: Sparse reward is given only when soups are delivered, 
        shaped reward is given only for completion of subgoals 
        (not soup deliveries).
        """
        events_infos = { event : [False] * self.num_players for event in EVENT_TYPES }
<<<<<<< HEAD

        # phi_s = self.potential_function(state)
=======
>>>>>>> 6f20110f

        assert not self.is_terminal(state), "Trying to find successor of a terminal state: {}".format(state)
        for action, action_set in zip(joint_action, self.get_actions(state)):
            if action not in action_set:
                raise ValueError("Illegal action %s in state %s" % (action, state))
        
        new_state = state.deepcopy()

        # Resolve interacts first
        sparse_reward_by_agent, shaped_reward_by_agent = self.resolve_interacts(new_state, joint_action, events_infos)

        assert new_state.player_positions == state.player_positions
        assert new_state.player_orientations == state.player_orientations
        
        # Resolve player movements
        self.resolve_movement(new_state, joint_action)

        # Finally, environment effects
        self.step_environment_effects(new_state)

        # Additional dense reward logic
        # shaped_reward += self.calculate_distance_based_shaped_reward(state, new_state)
        infos = {
            "event_infos": events_infos,
            "sparse_reward_by_agent": sparse_reward_by_agent,
            "shaped_reward_by_agent": shaped_reward_by_agent,
        }
        if display_phi:
            assert motion_planner is not None, "motion planner must be defined if display_phi is true"
            infos["phi_s"] = self.potential_function(state, motion_planner)
            infos["phi_s_prime"] = self.potential_function(new_state, motion_planner)
        return new_state, infos

    def resolve_interacts(self, new_state, joint_action, events_infos):
        """
        Resolve any INTERACT actions, if present.

        Currently if two players both interact with a terrain, we resolve player 1's interact 
        first and then player 2's, without doing anything like collision checking.
        """
        pot_states = self.get_pot_states(new_state)
        # We divide reward by agent to keep track of who contributed
        sparse_reward, shaped_reward = [0] * self.num_players, [0] * self.num_players 

        for player_idx, (player, action) in enumerate(zip(new_state.players, joint_action)):

            if action != Action.INTERACT:
                continue

            pos, o = player.position, player.orientation
            i_pos = Action.move_in_direction(pos, o)
            terrain_type = self.get_terrain_type_at_pos(i_pos)

            # NOTE: we always log pickup/drop before performing it, as that's
            # what the logic of determining whether the pickup/drop is useful assumes
            if terrain_type == 'X':

                if player.has_object() and not new_state.has_object(i_pos):
                    obj_name = player.get_object().name
                    self.log_object_drop(events_infos, new_state, obj_name, pot_states, player_idx, i_pos)

                    # Drop object on counter
                    obj = player.remove_object()
                    new_state.add_object(obj, i_pos)
                    
                elif not player.has_object() and new_state.has_object(i_pos):
                    obj_name = new_state.get_object(i_pos).name
                    self.log_object_pickup(events_infos, new_state, obj_name, pot_states, player_idx, i_pos)

                    # Pick up object from counter
                    obj = new_state.remove_object(i_pos)
                    player.set_object(obj)
                    

            elif terrain_type == 'O' and player.held_object is None:
                self.log_object_pickup(events_infos, new_state, "onion", pot_states, player_idx, i_pos)

                # Onion pickup from dispenser
                obj = ObjectState('onion', pos)
                player.set_object(obj)

            elif terrain_type == 'T' and player.held_object is None:
                # Tomato pickup from dispenser
                player.set_object(ObjectState('tomato', pos))

            elif terrain_type == 'D' and player.held_object is None:
                self.log_object_pickup(events_infos, new_state, "dish", pot_states, player_idx, i_pos)

                # Give shaped reward if pickup is useful
                if self.is_dish_pickup_useful(new_state, pot_states):
                    shaped_reward[player_idx] += self.reward_shaping_params["DISH_PICKUP_REWARD"]

                # Perform dish pickup from dispenser
                obj = ObjectState('dish', pos)
                player.set_object(obj)

            elif terrain_type == 'P' and not player.has_object():
                # Cooking soup
                if self.soup_to_be_cooked_at_location(new_state, i_pos):
                    soup = new_state.get_object(i_pos)
                    soup.begin_cooking()
            
            elif terrain_type == 'P' and player.has_object():

                if player.get_object().name == 'dish' and self.soup_ready_at_location(new_state, i_pos):
                    self.log_object_pickup(events_infos, new_state, "soup", pot_states, player_idx, i_pos)

                    # Pick up soup
                    player.remove_object() # Remove the dish
                    obj = new_state.remove_object(i_pos) # Get soup
                    player.set_object(obj)
                    shaped_reward[player_idx] += self.reward_shaping_params["SOUP_PICKUP_REWARD"]

                elif player.get_object().name in Recipe.ALL_INGREDIENTS:
                    # Adding ingredient to soup

                    if not new_state.has_object(i_pos):
                        # Pot was empty, add soup to it
                        new_state.add_object(SoupState(i_pos, ingredients=[]))

                    # Add ingredient if possible
                    soup = new_state.get_object(i_pos)
                    if not soup.is_full:
                        old_soup = soup.deepcopy()
                        obj = player.remove_object()
                        soup.add_ingredient(obj)
                        shaped_reward[player_idx] += self.reward_shaping_params["PLACEMENT_IN_POT_REW"]

                        # Log potting
                        self.log_object_potting(events_infos, new_state, old_soup, soup, obj.name, player_idx)

            elif terrain_type == 'S' and player.has_object():
                obj = player.get_object()
                if obj.name == 'soup':

                    delivery_rew = self.deliver_soup(new_state, player, obj)
                    sparse_reward[player_idx] += delivery_rew

                    # Log soup delivery
                    events_infos['soup_delivery'][player_idx] = True                        

        return sparse_reward, shaped_reward

    def get_recipe_value(self, state, recipe, discounted=False, base_recipe=None, potential_params={}):
        """
        Return the reward the player should receive for delivering this recipe

        The player receives 0 if recipe not in all_orders, receives base value * order_bonus
        if recipe is in bonus orders, and receives base value otherwise
        """
        if not discounted:
            if not recipe in state.all_orders:
                return 0
            
            if not recipe in state.bonus_orders:
                return recipe.value

            return self.order_bonus * recipe.value
        else:
            # Calculate missing ingredients needed to complete recipe
            missing_ingredients = list(recipe.ingredients)
            prev_ingredients = list(base_recipe.ingredients) if base_recipe else []
            for ingredient in prev_ingredients:
                missing_ingredients.remove(ingredient)
            n_tomatoes = len([i for i in missing_ingredients if i == Recipe.TOMATO])
            n_onions = len([i for i in missing_ingredients if i == Recipe.ONION])

            gamma, pot_onion_steps, pot_tomato_steps = potential_params['gamma'], potential_params['pot_onion_steps'], potential_params['pot_tomato_steps']

            return gamma**recipe.time * gamma**(pot_onion_steps * n_onions) * gamma**(pot_tomato_steps * n_tomatoes) * self.get_recipe_value(state, recipe, discounted=False)

    def deliver_soup(self, state, player, soup):
        """
        Deliver the soup, and get reward if there is no order list
        or if the type of the delivered soup matches the next order.
        """
        assert soup.name == 'soup', "Tried to deliver something that wasn't soup"
        assert soup.is_ready, "Tried to deliever soup that isn't ready"
        player.remove_object()

        return self.get_recipe_value(state, soup.recipe)

    def resolve_movement(self, state, joint_action):
        """Resolve player movement and deal with possible collisions"""
        new_positions, new_orientations = self.compute_new_positions_and_orientations(state.players, joint_action)
        for player_state, new_pos, new_o in zip(state.players, new_positions, new_orientations):
            player_state.update_pos_and_or(new_pos, new_o)

    def compute_new_positions_and_orientations(self, old_player_states, joint_action):
        """Compute new positions and orientations ignoring collisions"""
        new_positions, new_orientations = list(zip(*[
            self._move_if_direction(p.position, p.orientation, a) \
            for p, a in zip(old_player_states, joint_action)]))
        old_positions = tuple(p.position for p in old_player_states)
        new_positions = self._handle_collisions(old_positions, new_positions)
        return new_positions, new_orientations

    def is_transition_collision(self, old_positions, new_positions):
        # Checking for any players ending in same square
        if self.is_joint_position_collision(new_positions):
            return True
        # Check if any two players crossed paths
        for idx0, idx1 in itertools.combinations(range(self.num_players), 2):
            p1_old, p2_old = old_positions[idx0], old_positions[idx1]
            p1_new, p2_new = new_positions[idx0], new_positions[idx1]
            if p1_new == p2_old and p1_old == p2_new:
                return True
        return False

    def is_joint_position_collision(self, joint_position):
        return any(pos0 == pos1 for pos0, pos1 in itertools.combinations(joint_position, 2))
            
    def step_environment_effects(self, state):
        state.timestep += 1
        for obj in state.objects.values():
            if obj.name == 'soup' and obj.is_cooking:
                obj.cook()

    def _handle_collisions(self, old_positions, new_positions):
        """If agents collide, they stay at their old locations"""
        if self.is_transition_collision(old_positions, new_positions):
            return old_positions
        return new_positions

    def _get_terrain_type_pos_dict(self):
        pos_dict = defaultdict(list)
        for y, terrain_row in enumerate(self.terrain_mtx):
            for x, terrain_type in enumerate(terrain_row):
                pos_dict[terrain_type].append((x, y))
        return pos_dict

    def _move_if_direction(self, position, orientation, action):
        """Returns position and orientation that would 
        be obtained after executing action"""
        if action not in Action.MOTION_ACTIONS:
            return position, orientation
        new_pos = Action.move_in_direction(position, action)
        new_orientation = orientation if action == Action.STAY else action
        if new_pos not in self.get_valid_player_positions():
            return position, new_orientation
        return new_pos, new_orientation


    #######################
    # LAYOUT / STATE INFO #
    #######################

    def get_valid_player_positions(self):
        return self.terrain_pos_dict[' ']

    def get_valid_joint_player_positions(self):
        """Returns all valid tuples of the form (p0_pos, p1_pos, p2_pos, ...)"""
        valid_positions = self.get_valid_player_positions() 
        all_joint_positions = list(itertools.product(valid_positions, repeat=self.num_players))
        valid_joint_positions = [j_pos for j_pos in all_joint_positions if not self.is_joint_position_collision(j_pos)]
        return valid_joint_positions

    def get_valid_player_positions_and_orientations(self):
        valid_states = []
        for pos in self.get_valid_player_positions():
            valid_states.extend([(pos, d) for d in Direction.ALL_DIRECTIONS])
        return valid_states

    def get_valid_joint_player_positions_and_orientations(self):
        """All joint player position and orientation pairs that are not
        overlapping and on empty terrain."""
        valid_player_states = self.get_valid_player_positions_and_orientations()

        valid_joint_player_states = []
        for players_pos_and_orientations in itertools.product(valid_player_states, repeat=self.num_players):
            joint_position = [plyer_pos_and_or[0] for plyer_pos_and_or in players_pos_and_orientations]
            if not self.is_joint_position_collision(joint_position):
                valid_joint_player_states.append(players_pos_and_orientations)

        return valid_joint_player_states

    def get_adjacent_features(self, player):
        adj_feats = []
        pos = player.position
        for d in Direction.ALL_DIRECTIONS:
            adj_pos = Action.move_in_direction(pos, d)
            adj_feats.append((adj_pos, self.get_terrain_type_at_pos(adj_pos)))
        return adj_feats

    def get_terrain_type_at_pos(self, pos):
        x, y = pos
        return self.terrain_mtx[y][x]

    def get_dish_dispenser_locations(self):
        return list(self.terrain_pos_dict['D'])

    def get_onion_dispenser_locations(self):
        return list(self.terrain_pos_dict['O'])

    def get_tomato_dispenser_locations(self):
        return list(self.terrain_pos_dict['T'])

    def get_serving_locations(self):
        return list(self.terrain_pos_dict['S'])

    def get_pot_locations(self):
        return list(self.terrain_pos_dict['P'])

    def get_counter_locations(self):
        return list(self.terrain_pos_dict['X'])

    def get_useful_counter_locations(self):
        """ Experimental """
        useful_counters = []
        if self.layout_name == 'counter_circuit':
            useful_counters = [(2, 2), (3, 2), (4, 2), (5, 2), (6, 2)]
        elif self.layout_name == 'cramped_corridor':
            useful_counters = [(1, 2), (2, 2), (3, 2)]
        assert set(useful_counters).issubset(set(self.get_counter_locations()))
        return useful_counters

    def get_counter_usefulness_coeff(self, state, counter_pos, mp, counter_discount=0.9, max_dist=20):
        """ Experimental """
        if not counter_pos in self.get_counter_locations():
            raise ValueError("{} is not a valid counter position".format(counter_pos))
        players = state.players
        if not len(players) == 2:
            raise ValueError("Useful counter coefficient calculation only works for 2 player MDPs")
        dists = [mp.min_cost_to_feature(player.pos_and_or, [counter_pos]) for player in players]
        over_counter_dist = max(dists)
        around_counter_dist = min(mp.get_gridworld_pos_distance(players[0].position, players[1].position), max_dist)

        return counter_discount**(over_counter_dist - around_counter_dist)



    @property
    def num_pots(self):
        return len(self.get_pot_locations())

    def get_pot_states(self, state):
        """Returns dict with structure:
        {
         empty: [positions of empty pots]
        'x_items': [soup objects with x items that have yet to start cooking],
        'cooking': [soup objs that are cooking but not ready]
        'ready': [ready soup objs],
        }
        NOTE: all returned pots are just pot positions
        """
        pots_states_dict = defaultdict(list)
        for pot_pos in self.get_pot_locations():
            if not state.has_object(pot_pos):
                pots_states_dict['empty'].append(pot_pos)
            else:
                soup = state.get_object(pot_pos)
                assert soup.name == 'soup', "soup at " + pot_pos + " is not a soup but a " + soup.name
                if soup.is_ready:
                    pots_states_dict['ready'].append(pot_pos)
                elif soup.is_cooking:
                    pots_states_dict['cooking'].append(pot_pos)
                else:
                    num_ingredients = len(soup.ingredients)
                    pots_states_dict['{}_items'.format(num_ingredients)].append(pot_pos)

        return pots_states_dict

    def get_counter_objects_dict(self, state, counter_subset=None):
        """Returns a dictionary of pos:objects on counters by type"""
        counters_considered = self.terrain_pos_dict['X'] if counter_subset is None else counter_subset
        counter_objects_dict = defaultdict(list)
        for obj in state.objects.values():
            if obj.position in counters_considered:
                counter_objects_dict[obj.name].append(obj.position)
        return counter_objects_dict

    def get_empty_counter_locations(self, state):
        counter_locations = self.get_counter_locations()
        return [pos for pos in counter_locations if not state.has_object(pos)]

    def get_empty_pots(self, pot_states):
        """Returns pots that have 0 items in them"""
        return pot_states["empty"]

    def get_non_empty_pots(self, pot_states):
        return self.get_full_pots(pot_states) + self.get_partially_full_pots(pot_states)

    def get_ready_pots(self, pot_states):
        return pot_states['ready']

    def get_cooking_pots(self, pot_states):
        return pot_states['cooking']

    def get_full_but_not_cooking_pots(self, pot_states):
        return pot_states['{}_items'.format(Recipe.MAX_NUM_INGREDIENTS)]

<<<<<<< HEAD
    def get_non_full_pots(self, pot_states):
        return self.get_empty_pots(pot_states) + self.get_partially_full_pots(pot_states)

=======
>>>>>>> 6f20110f
    def get_full_pots(self, pot_states):
        return self.get_cooking_pots(pot_states) + self.get_ready_pots(pot_states) + self.get_full_but_not_cooking_pots(pot_states)

    def get_partially_full_pots(self, pot_states):
        return list(set().union(*[pot_states['{}_items'.format(i)] for i in range(1, Recipe.MAX_NUM_INGREDIENTS)]))

    def soup_ready_at_location(self, state, pos):
        if not state.has_object(pos):
            return False
        obj = state.get_object(pos)
        assert obj.name == 'soup', 'Object in pot was not soup'
        return obj.is_ready

    def soup_to_be_cooked_at_location(self, state, pos):
        if not state.has_object(pos):
            return False
        obj = state.get_object(pos)
        return obj.name == 'soup' and not obj.is_cooking and not obj.is_ready and len(obj.ingredients) > 0

    def _check_valid_state(self, state):
        """Checks that the state is valid.

        Conditions checked:
        - Players are on free spaces, not terrain
        - Held objects have the same position as the player holding them
        - Non-held objects are on terrain
        - No two players or non-held objects occupy the same position
        - Objects have a valid state (eg. no pot with 4 onions)
        """
        all_objects = list(state.objects.values())
        for player_state in state.players:
            # Check that players are not on terrain
            pos = player_state.position
            assert pos in self.get_valid_player_positions()

            # Check that held objects have the same position
            if player_state.held_object is not None:
                all_objects.append(player_state.held_object)
                assert player_state.held_object.position == player_state.position

        for obj_pos, obj_state in state.objects.items():
            # Check that the hash key position agrees with the position stored
            # in the object state
            assert obj_state.position == obj_pos
            # Check that non-held objects are on terrain
            assert self.get_terrain_type_at_pos(obj_pos) != ' '

        # Check that players and non-held objects don't overlap
        all_pos = [player_state.position for player_state in state.players]
        all_pos += [obj_state.position for obj_state in state.objects.values()]
        assert len(all_pos) == len(set(all_pos)), "Overlapping players or objects"

        # Check that objects have a valid state
        for obj_state in all_objects:
            assert obj_state.is_valid()

    def find_free_counters_valid_for_both_players(self, state, mlam):
        """Finds all empty counter locations that are accessible to both players"""
        one_player, other_player = state.players
        free_counters = self.get_empty_counter_locations(state)
        free_counters_valid_for_both = []
        for free_counter in free_counters:
            goals = mlam.motion_planner.motion_goals_for_pos[free_counter]
            if any([mlam.motion_planner.is_valid_motion_start_goal_pair(one_player.pos_and_or, goal) for goal in goals]) and \
            any([mlam.motion_planner.is_valid_motion_start_goal_pair(other_player.pos_and_or, goal) for goal in goals]):
                free_counters_valid_for_both.append(free_counter)
        return free_counters_valid_for_both

    def _get_optimal_possible_recipe(self, state, recipe, discounted, potential_params, return_value):
        """
        Traverse the recipe-space graph using DFS to find the best possible recipe that can be made
        from the current recipe

        Because we can't have empty recipes, we handle the case by letting recipe==None be a stand-in for empty recipe
        """
        start_recipe = recipe
        visited = set()
        stack = []
        best_recipe = recipe
        best_value = 0
        if not recipe:
            for ingredient in Recipe.ALL_INGREDIENTS:
                stack.append(Recipe([ingredient]))
        else:
            stack.append(recipe)

        while stack:
            curr_recipe = stack.pop()
            if curr_recipe not in visited:
                visited.add(curr_recipe)
                curr_value = self.get_recipe_value(state, curr_recipe, base_recipe=start_recipe, discounted=discounted, potential_params=potential_params)
                if curr_value > best_value:
                    best_value, best_recipe = curr_value, curr_recipe
                
                for neighbor in curr_recipe.neighbors():
                    if not neighbor in visited:
                        stack.append(neighbor)
        
        if return_value:
            return best_recipe, best_value
        return best_recipe


    def get_optimal_possible_recipe(self, state, recipe, discounted=False, potential_params={}, return_value=False):
        """
        Return the best possible recipe that can be made starting with ingredients in `recipe`
        Uses self._optimal_possible_recipe as a cache to avoid re-computing. This only works because
        the recipe values are currently static (i.e. bonus_orders doesn't change). Would need to have cache
        flushed if order dynamics are introduced
        """
        cache_valid = not discounted or self._prev_potential_params == potential_params
        if not cache_valid:
            if discounted:
                self._opt_recipe_discount_cache = {}
            else:
                self._opt_recipe_cache = {}

        if discounted:
            cache = self._opt_recipe_discount_cache
            self._prev_potential_params = potential_params
        else:
            cache = self._opt_recipe_cache

        if recipe not in cache:
            # Compute best recipe now and store in cache for later use
            opt_recipe, value = self._get_optimal_possible_recipe(state, recipe, discounted=discounted, potential_params=potential_params, return_value=True)
            cache[recipe] = (opt_recipe, value)

        # Return best recipe (and value) from cache
        if return_value:
            return cache[recipe]
        return cache[recipe][0]
        



    @staticmethod
    def _assert_valid_grid(grid):
        """Raises an AssertionError if the grid is invalid.

        grid:  A sequence of sequences of spaces, representing a grid of a
        certain height and width. grid[y][x] is the space at row y and column
        x. A space must be either 'X' (representing a counter), ' ' (an empty
        space), 'O' (onion supply), 'P' (pot), 'D' (dish supply), 'S' (serving
        location), '1' (player 1) and '2' (player 2).
        """
        height = len(grid)
        width = len(grid[0])

        # Make sure the grid is not ragged
        assert all(len(row) == width for row in grid), 'Ragged grid'

        # Borders must not be free spaces
        def is_not_free(c):
            return c in 'XOPDST'

        for y in range(height):
            assert is_not_free(grid[y][0]), 'Left border must not be free'
            assert is_not_free(grid[y][-1]), 'Right border must not be free'
        for x in range(width):
            assert is_not_free(grid[0][x]), 'Top border must not be free'
            assert is_not_free(grid[-1][x]), 'Bottom border must not be free'

        all_elements = [element for row in grid for element in row]
        digits = ['1', '2', '3', '4', '5', '6', '7', '8', '9']
        layout_digits = [e for e in all_elements if e in digits]
        num_players = len(layout_digits)
        assert num_players > 0, "No players (digits) in grid"
        layout_digits = list(sorted(map(int, layout_digits)))
        assert layout_digits == list(range(1, num_players + 1)), "Some players were missing"

        assert all(c in 'XOPDST123456789 ' for c in all_elements), 'Invalid character in grid'
        assert all_elements.count('1') == 1, "'1' must be present exactly once"
        assert all_elements.count('D') >= 1, "'D' must be present at least once"
        assert all_elements.count('S') >= 1, "'S' must be present at least once"
        assert all_elements.count('P') >= 1, "'P' must be present at least once"
        assert all_elements.count('O') >= 1 or all_elements.count('T') >= 1, "'O' or 'T' must be present at least once"


    ################################
    # EVENT LOGGING HELPER METHODS #
    ################################

    def log_object_potting(self, events_infos, state, old_soup, new_soup, obj_name, player_index):
        """Player added an ingredient to a pot"""
        obj_pickup_key = "potting_" + obj_name
        if obj_pickup_key not in events_infos:
            raise ValueError("Unknown event {}".format(obj_pickup_key))
        events_infos[obj_pickup_key][player_index] = True

        POTTING_FNS = {
            "optimal" : self.is_potting_optimal,
            "catastrophic" : self.is_potting_catastrophic,
            "viable" : self.is_potting_viable,
            "useless" : self.is_potting_useless
        }

        for outcome, outcome_fn in POTTING_FNS.items():
            if outcome_fn(state, old_soup, new_soup):
                potting_key = "{}_{}_potting".format(outcome, obj_name)
                events_infos[potting_key][player_index] = True

    
    def log_object_pickup(self, events_infos, state, obj_name, pot_states, player_index, i_pos):
        """Player picked an object up from a counter or a dispenser"""
        obj_pickup_key = obj_name + "_pickup"
        if obj_pickup_key not in events_infos:
            raise ValueError("Unknown event {}".format(obj_pickup_key))
        events_infos[obj_pickup_key][player_index] = True
        
        USEFUL_PICKUP_FNS = {
            "tomato" : self.is_ingredient_pickup_useful,
            "onion": self.is_ingredient_pickup_useful,
            "dish": self.is_dish_pickup_useful
        }
        if obj_name in USEFUL_PICKUP_FNS:
            if USEFUL_PICKUP_FNS[obj_name](state, pot_states, player_index):
                obj_useful_key = "useful_" + obj_name + "_pickup"
                events_infos[obj_useful_key][player_index] = True

        if i_pos in self.get_useful_counter_locations():
            useful_counter_key = 'useful_counter_{}_pickup'.format(obj_name)
            events_infos[useful_counter_key][player_index] = True

    def log_object_drop(self, events_infos, state, obj_name, pot_states, player_index, i_pos):
        """Player dropped the object on a counter"""
        obj_drop_key = obj_name + "_drop"
        if obj_drop_key not in events_infos:
            raise ValueError("Unknown event {}".format(obj_drop_key))
        events_infos[obj_drop_key][player_index] = True
        
        USEFUL_DROP_FNS = {
            "tomato" : self.is_ingredient_drop_useful,
            "onion": self.is_ingredient_drop_useful,
            "dish": self.is_dish_drop_useful
        }
        if obj_name in USEFUL_DROP_FNS:
            if USEFUL_DROP_FNS[obj_name](state, pot_states, player_index):
                obj_useful_key = "useful_" + obj_name + "_drop"
                events_infos[obj_useful_key][player_index] = True

        if i_pos in self.get_useful_counter_locations():
            useful_counter_key = 'useful_counter_{}_drop'.format(obj_name)
            try:
                events_infos[useful_counter_key][player_index] = True
            except Exception as e:
                print(e)
                print(useful_counter_key)
                print(events_infos)
                print(useful_counter_key in events_infos)
                raise ValueError("uh oh")

    def is_dish_pickup_useful(self, state, pot_states, player_index=None):
        """
        NOTE: this only works if self.num_players == 2
        Useful if:
        - Pot is ready/cooking and there is no player with a dish               \ 
        - 2 pots are ready/cooking and there is one player with a dish          | -> number of dishes in players hands < number of ready/cooking/partially full soups 
        - Partially full pot is ok if the other player is on course to fill it  /

        We also want to prevent picking up and dropping dishes, so add the condition
        that there must be no dishes on counters
        """
        if self.num_players != 2: return False

        # This next line is to prevent reward hacking (this logic is also used by reward shaping)
        dishes_on_counters = self.get_counter_objects_dict(state)["dish"]
        no_dishes_on_counters = len(dishes_on_counters) == 0

        num_player_dishes = len(state.player_objects_by_type['dish'])
        non_empty_pots = len(self.get_ready_pots(pot_states) + self.get_cooking_pots(pot_states) + self.get_partially_full_pots(pot_states))
        return no_dishes_on_counters and num_player_dishes < non_empty_pots

    def is_dish_drop_useful(self, state, pot_states, player_index):
        """
        NOTE: this only works if self.num_players == 2
        Useful if:
        - Onion is needed (all pots are non-full)
        - Nobody is holding onions
        """
        if self.num_players != 2: return False
        all_non_full = len(self.get_full_pots(pot_states)) == 0
        other_player = state.players[1 - player_index]
        other_player_holding_onion = other_player.has_object() and other_player.get_object().name == "onion"
        return all_non_full and not other_player_holding_onion

    def is_ingredient_pickup_useful(self, state, pot_states, player_index):
        """
        NOTE: this only works if self.num_players == 2
        Always useful unless:
        - All pots are full & other agent is not holding a dish
        """
        if self.num_players != 2: return False
        all_pots_full = self.num_pots == len(self.get_full_pots(pot_states))
        other_player = state.players[1 - player_index]
        other_player_has_dish = other_player.has_object() and other_player.get_object().name == "dish"
        return not (all_pots_full and not other_player_has_dish)
        
    def is_ingredient_drop_useful(self, state, pot_states, player_index):
        """
        NOTE: this only works if self.num_players == 2
        Useful if:
        - Dish is needed (all pots are full)
        - Nobody is holding a dish
        """
        if self.num_players != 2: return False
        all_pots_full = len(self.get_full_pots(pot_states)) == self.num_pots
        other_player = state.players[1 - player_index]
        other_player_holding_dish = other_player.has_object() and other_player.get_object().name == "dish"
        return all_pots_full and not other_player_holding_dish

    def is_potting_optimal(self, state, old_soup, new_soup):
        """
        True if the highest valued soup possible is the same before and after the potting (and is non-zero)
        """
        old_recipe = Recipe(old_soup.ingredients) if old_soup.ingredients else None
        new_recipe = Recipe(new_soup.ingredients)
        old_val = self.get_recipe_value(state, self.get_optimal_possible_recipe(state, old_recipe))
        new_val = self.get_recipe_value(state, self.get_optimal_possible_recipe(state, new_recipe))
        return old_val == new_val and old_val > 0

    def is_potting_viable(self, state, old_soup, new_soup):
        """
        True if there exists a non-zero reward soup possible from new ingredients
        """
        new_recipe = Recipe(new_soup.ingredients)
        new_val = self.get_recipe_value(state, self.get_optimal_possible_recipe(state, new_recipe))
        return new_val > 0

    def is_potting_catastrophic(self, state, old_soup, new_soup):
        """
        True if no non-zero reward soup is possible from new ingredients
        """
        old_recipe = Recipe(old_soup.ingredients) if old_soup.ingredients else None
        new_recipe = Recipe(new_soup.ingredients)
        old_val = self.get_recipe_value(state, self.get_optimal_possible_recipe(state, old_recipe))
        new_val = self.get_recipe_value(state, self.get_optimal_possible_recipe(state, new_recipe))
        return old_val > 0 and new_val == 0

    def is_potting_useless(self, state, old_soup, new_soup):
        """
        True if ingredient added to a soup that was already gauranteed to be worth at most 0 points
        """
        old_recipe = Recipe(old_soup.ingredients) if old_soup.ingredients else None
        old_val = self.get_recipe_value(state, self.get_optimal_possible_recipe(state, old_recipe))
        return old_val == 0



    #####################
    # TERMINAL GRAPHICS #
    #####################

    def state_string(self, state):
        """String representation of the current state"""
        players_dict = {player.position: player for player in state.players}

        grid_string = ""
        for y, terrain_row in enumerate(self.terrain_mtx):
            for x, element in enumerate(terrain_row):
                grid_string_add = ""
                if (x, y) in players_dict.keys():
                    player = players_dict[(x, y)]
                    orientation = player.orientation
                    assert orientation in Direction.ALL_DIRECTIONS

                    player_idx_lst = [i for i, p in enumerate(state.players) if p.position == player.position]
                    assert len(player_idx_lst) == 1

                    grid_string_add += Action.ACTION_TO_CHAR[orientation]
                    player_object = player.held_object
                    if player_object:
                        grid_string_add += str(player_idx_lst[0])
                        if player_object.name[0] == "s":
                            # this is a soup
                            grid_string_add += str(player_object)
                        else:
                            grid_string_add += player_object.name[:1]
                    else:
                        grid_string_add += str(player_idx_lst[0])
                else:
                    grid_string_add += element
                    if element == "X" and state.has_object((x, y)):
                        state_obj = state.get_object((x, y))
                        if state_obj.name[0] == "s":
                            grid_string_add += str(state_obj)
                        else:
                            grid_string_add += state_obj.name[:1]

                    elif element == "P" and state.has_object((x, y)):
                        soup = state.get_object((x, y))
                        # display soup
                        grid_string_add += str(soup)

                grid_string += grid_string_add
                grid_string += "".join([" "] * (7 - len(grid_string_add)))
                grid_string += " "

            grid_string += "\n\n"
        
        if state.bonus_orders:
            grid_string += "Bonus orders: {}\n".format(
                state.bonus_orders
            )
        # grid_string += "State potential value: {}\n".format(self.potential_function(state))
        return grid_string

    ###################
    # STATE ENCODINGS #
    ###################

    @property
    def lossless_state_encoding_shape(self):
        return np.array(list(self.shape) + [26])


    def lossless_state_encoding(self, overcooked_state, horizon=400, debug=False):
        """Featurizes a OvercookedState object into a stack of boolean masks that are easily readable by a CNN"""
        assert self.num_players == 2, "Functionality has to be added to support encondings for > 2 players"
        assert type(debug) is bool
        base_map_features = ["pot_loc", "counter_loc", "onion_disp_loc", "tomato_disp_loc",
                             "dish_disp_loc", "serve_loc"]
        variable_map_features = ["onions_in_pot", "tomatoes_in_pot", "onions_in_soup", "tomatoes_in_soup",
                                 "soup_cook_time_remaining", "soup_done", "dishes", "onions", "tomatoes"]
        urgency_features = ["urgency"]
        all_objects = overcooked_state.all_objects_list

        def make_layer(position, value):
                layer = np.zeros(self.shape)
                layer[position] = value
                return layer

        def process_for_player(primary_agent_idx):
            # Ensure that primary_agent_idx layers are ordered before other_agent_idx layers
            other_agent_idx = 1 - primary_agent_idx
            ordered_player_features = ["player_{}_loc".format(primary_agent_idx), "player_{}_loc".format(other_agent_idx)] + \
                        ["player_{}_orientation_{}".format(i, Direction.DIRECTION_TO_INDEX[d])
                        for i, d in itertools.product([primary_agent_idx, other_agent_idx], Direction.ALL_DIRECTIONS)]

            # LAYERS = ordered_player_features + base_map_features + variable_map_features
            LAYERS = ordered_player_features + base_map_features + variable_map_features + urgency_features
            state_mask_dict = {k:np.zeros(self.shape) for k in LAYERS}

            # MAP LAYERS
            if horizon - overcooked_state.timestep < 40:
                state_mask_dict["urgency"] = np.ones(self.shape)

            for loc in self.get_counter_locations():
                state_mask_dict["counter_loc"][loc] = 1

            for loc in self.get_pot_locations():
                state_mask_dict["pot_loc"][loc] = 1

            for loc in self.get_onion_dispenser_locations():
                state_mask_dict["onion_disp_loc"][loc] = 1

            for loc in self.get_tomato_dispenser_locations():
                state_mask_dict["tomato_disp_loc"][loc] = 1

            for loc in self.get_dish_dispenser_locations():
                state_mask_dict["dish_disp_loc"][loc] = 1

            for loc in self.get_serving_locations():
                state_mask_dict["serve_loc"][loc] = 1

            # PLAYER LAYERS
            for i, player in enumerate(overcooked_state.players):
                player_orientation_idx = Direction.DIRECTION_TO_INDEX[player.orientation]
                state_mask_dict["player_{}_loc".format(i)] = make_layer(player.position, 1)
                state_mask_dict["player_{}_orientation_{}".format(i, player_orientation_idx)] = make_layer(player.position, 1)

            # OBJECT & STATE LAYERS
            for obj in all_objects:
                if obj.name == "soup":
                    # removed the next line because onion doesn't have to be in all the soups?
                    # if Recipe.ONION in obj.ingredients:
                    # get the ingredients into a {object: number} dictionary
                    ingredients_dict = Counter(obj.ingredients)
                    # assert "onion" in ingredients_dict.keys()
                    if obj.position in self.get_pot_locations():
                        if obj.is_idle:
                            # onions_in_pot and tomatoes_in_pot are used when the soup is idling, and ingredients could still be added
                            state_mask_dict["onions_in_pot"] += make_layer(obj.position, ingredients_dict["onion"])
                            state_mask_dict["tomatoes_in_pot"] += make_layer(obj.position, ingredients_dict["tomato"])
                        else:
                            state_mask_dict["onions_in_soup"] += make_layer(obj.position, ingredients_dict["onion"])
                            state_mask_dict["tomatoes_in_soup"] += make_layer(obj.position, ingredients_dict["tomato"])
                            state_mask_dict["soup_cook_time_remaining"] += make_layer(obj.position, obj.cook_time - obj._cooking_tick)
                            if obj.is_ready:
                                state_mask_dict["soup_done"] += make_layer(obj.position, 1)

                    else:
                        # If player soup is not in a pot, treat it like a soup that is cooked with remaining time 0
                        state_mask_dict["onions_in_soup"] += make_layer(obj.position, ingredients_dict["onion"])
                        state_mask_dict["tomatoes_in_soup"] += make_layer(obj.position, ingredients_dict["tomato"])
                        state_mask_dict["soup_done"] += make_layer(obj.position, 1)

                elif obj.name == "dish":
                    state_mask_dict["dishes"] += make_layer(obj.position, 1)
                elif obj.name == "onion":
                    state_mask_dict["onions"] += make_layer(obj.position, 1)
                elif obj.name == "tomato":
                    state_mask_dict["tomatoes"] += make_layer(obj.position, 1)
                else:
                    raise ValueError("Unrecognized object")

            if debug:
                print("terrain----")
                print(np.array(self.terrain_mtx))
                print("-----------")
                print(len(LAYERS))
                print(len(state_mask_dict))
                for k, v in state_mask_dict.items():
                    print(k)
                    print(np.transpose(v, (1, 0)))

            # Stack of all the state masks, order decided by order of LAYERS
            state_mask_stack = np.array([state_mask_dict[layer_id] for layer_id in LAYERS])
            state_mask_stack = np.transpose(state_mask_stack, (1, 2, 0))
            assert state_mask_stack.shape[:2] == self.shape
            assert state_mask_stack.shape[2] == len(LAYERS)
            # NOTE: currently not including time left or order_list in featurization
            return np.array(state_mask_stack).astype(int)

        # NOTE: Currently not very efficient, a decent amount of computation repeated here
        num_players = len(overcooked_state.players)
        final_obs_for_players = tuple(process_for_player(i) for i in range(num_players))
        return final_obs_for_players

    @property
    def featurize_state_shape(self):
        return np.array([62])

    def featurize_state(self, overcooked_state, mlam):
        """
        Encode state with some manually designed features.
        NOTE: currently works for just two players.
        """

        all_features = {}

        def make_closest_feature(idx, name, locations):
            "Compute (x, y) deltas to closest feature of type `name`, and save it in the features dict"
            all_features["p{}_closest_{}".format(idx, name)] = self.get_deltas_to_closest_location(player, locations,
                                                                                                   mlam)

        IDX_TO_OBJ = ["onion", "soup", "dish"]
        OBJ_TO_IDX = {o_name: idx for idx, o_name in enumerate(IDX_TO_OBJ)}

        counter_objects = self.get_counter_objects_dict(overcooked_state)
        pot_state = self.get_pot_states(overcooked_state)

        # Player Info
        for i, player in enumerate(overcooked_state.players):
            orientation_idx = Direction.DIRECTION_TO_INDEX[player.orientation]
            all_features["p{}_orientation".format(i)] = np.eye(4)[orientation_idx]
            obj = player.held_object

            if obj is None:
                held_obj_name = "none"
                all_features["p{}_objs".format(i)] = np.zeros(len(IDX_TO_OBJ))
            else:
                held_obj_name = obj.name
                obj_idx = OBJ_TO_IDX[held_obj_name]
                all_features["p{}_objs".format(i)] = np.eye(len(IDX_TO_OBJ))[obj_idx]

            # Closest feature of each type
            if held_obj_name == "onion":
                all_features["p{}_closest_onion".format(i)] = (0, 0)
            else:
                make_closest_feature(i, "onion", self.get_onion_dispenser_locations() + counter_objects["onion"])

            make_closest_feature(i, "empty_pot", pot_state["empty"])
            make_closest_feature(i, "one_onion_pot", pot_state["1_items"])
            make_closest_feature(i, "two_onion_pot", pot_state["2_items"])
            make_closest_feature(i, "cooking_pot", pot_state["cooking"])
            make_closest_feature(i, "ready_pot", pot_state["ready"])

            if held_obj_name == "dish":
                all_features["p{}_closest_dish".format(i)] = (0, 0)
            else:
                make_closest_feature(i, "dish", self.get_dish_dispenser_locations() + counter_objects["dish"])

            if held_obj_name == "soup":
                all_features["p{}_closest_soup".format(i)] = (0, 0)
            else:
                make_closest_feature(i, "soup", counter_objects["soup"])

            make_closest_feature(i, "serving", self.get_serving_locations())

            for direction, pos_and_feat in enumerate(self.get_adjacent_features(player)):
                adj_pos, feat = pos_and_feat

                if direction == player.orientation:
                    # Check if counter we are facing is empty
                    facing_counter = (feat == 'X' and adj_pos not in overcooked_state.objects.keys())
                    facing_counter_feature = [1] if facing_counter else [0]
                    # NOTE: Really, this feature should have been "closest empty counter"
                    all_features["p{}_facing_empty_counter".format(i)] = facing_counter_feature

                all_features["p{}_wall_{}".format(i, direction)] = [0] if feat == ' ' else [1]

        features_np = {k: np.array(v) for k, v in all_features.items()}

        p0, p1 = overcooked_state.players
        p0_dict = {k: v for k, v in features_np.items() if k[:2] == "p0"}
        p1_dict = {k: v for k, v in features_np.items() if k[:2] == "p1"}
        p0_features = np.concatenate(list(p0_dict.values()))
        p1_features = np.concatenate(list(p1_dict.values()))

        p1_rel_to_p0 = np.array(pos_distance(p1.position, p0.position))
        abs_pos_p0 = np.array(p0.position)
        ordered_features_p0 = np.squeeze(np.concatenate([p0_features, p1_features, p1_rel_to_p0, abs_pos_p0]))

        p0_rel_to_p1 = np.array(pos_distance(p0.position, p1.position))
        abs_pos_p1 = np.array(p1.position)
        ordered_features_p1 = np.squeeze(np.concatenate([p1_features, p0_features, p0_rel_to_p1, abs_pos_p1]))
        return ordered_features_p0, ordered_features_p1


    def get_deltas_to_closest_location(self, player, locations, mlam):
        _, closest_loc = mlam.motion_planner.min_cost_to_feature(player.pos_and_or, locations, with_argmin=True)
        if closest_loc is None:
            # "any object that does not exist or I am carrying is going to show up as a (0,0)
            # but I can disambiguate the two possibilities by looking at the features 
            # for what kind of object I'm carrying"
            return (0, 0)
        dy_loc, dx_loc = pos_distance(closest_loc, player.position)
        return dy_loc, dx_loc


    ###############################
    # POTENTIAL REWARD SHAPING FN #
    ###############################

    def potential_function(self, state, mp, gamma=0.99, potential_constants={}):
        """
        Essentially, this is the ɸ(s) function.

        The main goal here to to approximately infer the actions of an optimal agent, and derive an estimate for the value
        function of the optimal policy. The perfect potential function is indeed the value function

        At a high level, we assume each agent acts independetly, and greedily optimally, and then, using the decay factor "gamma", 
        we calculate the expected discounted reward under this policy

        Some implementation details:
            * the process of delivering a soup is broken into 4 steps
                * Step 1: placing the first ingredient into an empty pot
                * Step 2: placing the remaining ingredients in the pot
                * Step 3: cooking the soup/retreiving a dish with which to serve the soup
                * Step 4: delivering the soup once it is in a dish
            * Here is an exhaustive list of the greedy assumptions made at each step
                * step 1:
                    * If an agent is holding an ingredient that could be used to cook an optimal soup, it will use it in that soup
                    * If no such optimal soup exists, but there is an empty pot, the agent will place the ingredient there
                    * If neither of the above cases holds, no potential is awarded for possessing the ingredient
                * step 2:
                    * The agent will always try to cook the highest valued soup possible based on the current ingredients in a pot
                    * Any agent possessing a missing ingredient for an optimal soup will travel directly to the closest such pot
                    * If the optimal soup has all ingredients, the closest agent not holding anything will go to cook it
                * step 3:
                    * Any player holding a dish attempts to serve the highest valued soup based on recipe values and cook time remaining
                * step 4:
                    * Any agent holding a soup will go directly to the nearest serving area
            * At every step, the expected reward is discounted by multiplying the optimal reward by gamma ^ (estimated #steps to complete greedy action)
            * In the case that certain actions are infeasible (i.e. an agent is holding a soup in step 4, but no path exists to a serving
              area), estimated number of steps in order to complete the action defaults to `max_steps`
            * Cooperative behavior between the two agents is not considered for complexity reasons
            * Soups that are worth <1 points are rounded to be worth 1 point. This is to incentivize the agent to cook a worthless soup
              that happens to be in a pot in order to free up the pot

        Parameters:
            state: OvercookedState instance representing the state to evaluate potential for
            mp: MotionPlanner instance used to calculate gridworld distances to objects
            gamma: float, discount factor
            max_steps: int, number of steps a high level action is assumed to take in worst case
        
        Returns
            phi(state), the potential of the state
        """
        if not hasattr(Recipe, '_tomato_value') or not Recipe._tomato_value or not hasattr(Recipe, '_onion_value') or not Recipe._onion_value:
            raise ValueError("Potential function requires Recipe onion and tomato values to work properly")

        # Constants needed for potential function
        constants = potential_constants if potential_constants else POTENTIAL_CONSTANTS.get(self.layout_name, POTENTIAL_CONSTANTS['default'])
        potential_params = {
            'gamma' : gamma,
<<<<<<< HEAD
            'tomato_value' : Recipe._tomato_value,
            'onion_value' : Recipe._onion_value,
            **constants
=======
            'tomato_value' : Recipe._tomato_value if Recipe._tomato_value else 13,
            'onion_value' : Recipe._onion_value if Recipe._tomato_value else 21,
            **POTENTIAL_CONSTANTS.get(self.layout_name, POTENTIAL_CONSTANTS['default'])
>>>>>>> 6f20110f
        }
        pot_states = self.get_pot_states(state)
        min_coeff = potential_params['min_coeff']

        potential = 0

        # Get list of all soups that have >0 ingredients, sorted based on value of best possible recipe 
        idle_soups = [state.get_object(pos) for pos in self.get_full_but_not_cooking_pots(pot_states)]
        idle_soups.extend([state.get_object(pos) for pos in self.get_partially_full_pots(pot_states)])
        idle_soups = sorted(idle_soups, key=lambda soup : self.get_optimal_possible_recipe(state, Recipe(soup.ingredients), discounted=True, potential_params=potential_params, return_value=True)[1], reverse=True)

        # Build mapping of non_idle soups to the potential value each one will contribue
        # Default potential value is maximimal discount for last two steps applied to optimal recipe value
        cooking_soups = [state.get_object(pos) for pos in self.get_cooking_pots(pot_states)]
        done_soups = [state.get_object(pos) for pos in self.get_ready_pots(pot_states)]
        non_idle_soup_vals = { soup : min_coeff**2 * gamma**(potential_params['max_delivery_steps'] + max(potential_params['max_pickup_steps'], soup.cook_time - soup._cooking_tick)) * max(self.get_recipe_value(state, soup.recipe), 1) for soup in cooking_soups + done_soups }


        # Get descriptive list of players based on different attributes
        # Note that these lists are mutually exclusive
        players_holding_soups = [player for player in state.players if player.has_object() and player.get_object().name == 'soup']
        players_holding_dishes = [player for player in state.players if player.has_object() and player.get_object().name == 'dish']
        players_holding_tomatoes = [player for player in state.players if player.has_object() and player.get_object().name == Recipe.TOMATO]
        players_holding_onions = [player for player in state.players if player.has_object() and player.get_object().name == Recipe.ONION]
        players_holding_nothing = [player for player in state.players if not player.has_object()]

        ### Step 4 potential ###

        # Add potential for each player with a soup
        for player in players_holding_soups:
            # Even if delivery_dist is infinite, we still award potential (as an agent might need to pass the soup to other player first)
            delivery_dist = mp.min_cost_to_feature(player.pos_and_or, self.terrain_pos_dict['S'])
            potential += min_coeff * gamma**min(delivery_dist, potential_params['max_delivery_steps']) * max(self.get_recipe_value(state, player.get_object().recipe), 1)



        ### Step 3 potential ###

        # Reweight each non-idle soup value based on agents with dishes performing greedily-optimally as outlined in docstring
        for player in players_holding_dishes:
            best_pickup_soup = None
            best_pickup_value = 0

            # find best soup to pick up with dish agent currently has
            for soup in non_idle_soup_vals:
                # How far away the soup is (inf if not-reachable)
                pickup_dist = mp.min_cost_to_feature(player.pos_and_or, [soup.position])

                # mask to award zero score if not reachable
                # Note: this means that potentially "useful" dish pickups (where agent passes dish to other agent
                # that can reach the soup) do not recive a potential bump
                is_useful = int(pickup_dist < np.inf)

                # Always assume worst-case discounting for step 4, and bump zero-valued soups to 1 as mentioned in docstring
                pickup_soup_value = min_coeff**2 * gamma**potential_params['max_delivery_steps'] * max(self.get_recipe_value(state, soup.recipe), 1)
                cook_time_remaining = soup.cook_time - soup._cooking_tick
                discount = gamma**max(cook_time_remaining, min(pickup_dist, potential_params['max_pickup_steps']))

                # Final discount-adjusted value for this player pursuing this soup
                pickup_value = discount * pickup_soup_value * is_useful

                # Update best soup found for this player
                if pickup_dist < np.inf and pickup_value > best_pickup_value:
                    best_pickup_soup = soup
                    best_pickup_value = pickup_value
            
            # Set best-case score for this soup. Can only improve upon previous players policies
            # Note cooperative policies between players not considered
            if best_pickup_soup:
                non_idle_soup_vals[best_pickup_soup] = max(non_idle_soup_vals[best_pickup_soup], best_pickup_value)

        # Apply potential for each idle soup as calculated above
        for soup in non_idle_soup_vals:
            potential += non_idle_soup_vals[soup]



        ### Step 2 potential ###

        # Iterate over idle soups in decreasing order of value so we greedily prioritize higher valued soups
        for soup in idle_soups:
            # Calculate optimal recipe
            curr_recipe = Recipe(soup.ingredients)
            opt_recipe = self.get_optimal_possible_recipe(state, curr_recipe, discounted=True, potential_params=potential_params)

            # Calculate missing ingredients needed to complete optimal recipe
            missing_ingredients = list(opt_recipe.ingredients)
            for ingredient in soup.ingredients:
                missing_ingredients.remove(ingredient)

            # Base discount for steps 3-4
            discount = min_coeff**2 * gamma**(max(potential_params['max_pickup_steps'], opt_recipe.time) + potential_params['max_delivery_steps'])

            # Add a multiplicative discount for each needed ingredient (this has the effect of giving more award to soups
            # that are closer to being completed)
            for ingredient in missing_ingredients:
                # Players who might have an ingredient we need
                pertinent_players = players_holding_tomatoes if ingredient == Recipe.TOMATO else players_holding_onions
                dist = np.inf
                closest_player = None

                # Find closest player with ingredient we need
                for player in pertinent_players:
                    curr_dist = mp.min_cost_to_feature(player.pos_and_or, [soup.position])
                    if curr_dist < dist:
                        dist = curr_dist
                        closest_player = player

                # Update discount to account for adding this missing ingredient (defaults to min_coeff if no pertinent players exist)
                discount *= min_coeff * gamma**min(dist, potential_params['pot_{}_steps'.format(ingredient)])

                # Cross off this player's ingreident contribution so it can't be double-counted
                if closest_player:
                    pertinent_players.remove(closest_player)

            # Update discount to account for time it takes to start the soup cooking once last ingredient is added
            if missing_ingredients:
                # We assume it only takes one timestep if there are missing ingredients since the agent delivering the last ingredient
                # will be at the pot already
                discount *= gamma
            else:
                # Otherwise, we assume that every player holding nothing will make a beeline to this soup since it's already optimal
                cook_dist = min([mp.min_cost_to_feature(player.pos_and_or, [soup.position]) for player in players_holding_nothing], default=np.inf)
                discount *= gamma**min(cook_dist, potential_params['max_pickup_steps'])

            potential += min_coeff * discount * max(self.get_recipe_value(state, opt_recipe), 1)


        ### Step 1 Potential ###

        # Add potential for each tomato that is left over after using all others to complete optimal recipes
        for player in players_holding_tomatoes:
            # will be inf if there exists no empty pot that is reachable
            dist = mp.min_cost_to_feature(player.pos_and_or, self.get_empty_pots(pot_states))

            # Useful if there exists a pot this can go in
            is_useful = int(bool(self.get_non_full_pots(pot_states)))
            discount = min_coeff**9 * gamma**(min(potential_params['pot_tomato_steps'], dist) + potential_params['max_pickup_steps'] + potential_params['max_delivery_steps']) * is_useful
            potential += discount * potential_params['tomato_value']

        # Add potential for each onion that is remaining after using others to complete optimal recipes if possible
        for player in players_holding_onions:
            dist = mp.min_cost_to_feature(player.pos_and_or, self.get_empty_pots(pot_states))

            # Useful if there exists a pot this can go in
            is_useful = int(bool(self.get_non_full_pots(pot_states)))
            discount = min_coeff**9 * gamma**(min(potential_params['pot_onion_steps'], dist) + potential_params['max_pickup_steps'] + potential_params['max_delivery_steps']) * is_useful
            potential += discount * potential_params['onion_value']

        ## Counters ##
        for obj_pos, obj in state.objects.items():
            # Reward any object on any counter
            if obj_pos in self.get_counter_locations():
                obj_val = 0
                if obj.name == 'soup':
                    obj_val = min_coeff * gamma**potential_params['max_delivery_steps'] * self.get_recipe_value(state, obj.recipe)
                elif obj.name == 'tomato':
                    obj_val = min_coeff**9 * potential_params['tomato_value']
                elif obj.name == 'onion':
                    obj_val = min_coeff**9 * potential_params['onion_value']
                elif obj.name == 'dish':
                    obj_val = min_coeff**4 * max(non_idle_soup_vals.values(), default=0)

                # Larger reward for objects on useful counters
                if obj_pos in self.get_useful_counter_locations():
                    usefulness_coeff = self.get_counter_usefulness_coeff(state, obj_pos, mp)
                    usefulness_coeff *= potential_params['useful_counter_coeff']
                    obj_val *= usefulness_coeff
                # Smaller reward for non-soups on non-useful counters (soups always get rewarded for being on counters)
                elif obj.name != 'soup':
                    obj_val *= potential_params['non_useful_counter_coeff']
                potential += obj_val

        # At last
        return potential


    ##############
    # DEPRECATED #
    ##############

    # def calculate_distance_based_shaped_reward(self, state, new_state):
    #     """
    #     Adding reward shaping based on distance to certain features.
    #     """
    #     distance_based_shaped_reward = 0
    #
    #     pot_states = self.get_pot_states(new_state)
    #     ready_pots = pot_states["tomato"]["ready"] + pot_states["onion"]["ready"]
    #     cooking_pots = ready_pots + pot_states["tomato"]["cooking"] + pot_states["onion"]["cooking"]
    #     nearly_ready_pots = cooking_pots + pot_states["tomato"]["partially_full"] + pot_states["onion"]["partially_full"]
    #     dishes_in_play = len(new_state.player_objects_by_type['dish'])
    #     for player_old, player_new in zip(state.players, new_state.players):
    #         # Linearly increase reward depending on vicinity to certain features, where distance of 10 achieves 0 reward
    #         max_dist = 8
    #
    #         if player_new.held_object is not None and player_new.held_object.name == 'dish' and len(nearly_ready_pots) >= dishes_in_play:
    #             min_dist_to_pot_new = np.inf
    #             min_dist_to_pot_old = np.inf
    #             for pot in nearly_ready_pots:
    #                 new_dist = np.linalg.norm(np.array(pot) - np.array(player_new.position))
    #                 old_dist = np.linalg.norm(np.array(pot) - np.array(player_old.position))
    #                 if new_dist < min_dist_to_pot_new:
    #                     min_dist_to_pot_new = new_dist
    #                 if old_dist < min_dist_to_pot_old:
    #                     min_dist_to_pot_old = old_dist
    #             if min_dist_to_pot_old > min_dist_to_pot_new:
    #                 distance_based_shaped_reward += self.reward_shaping_params["POT_DISTANCE_REW"] * (1 - min(min_dist_to_pot_new / max_dist, 1))
    #
    #         if player_new.held_object is None and len(cooking_pots) > 0 and dishes_in_play == 0:
    #             min_dist_to_d_new = np.inf
    #             min_dist_to_d_old = np.inf
    #             for serving_loc in self.terrain_pos_dict['D']:
    #                 new_dist = np.linalg.norm(np.array(serving_loc) - np.array(player_new.position))
    #                 old_dist = np.linalg.norm(np.array(serving_loc) - np.array(player_old.position))
    #                 if new_dist < min_dist_to_d_new:
    #                     min_dist_to_d_new = new_dist
    #                 if old_dist < min_dist_to_d_old:
    #                     min_dist_to_d_old = old_dist
    #
    #             if min_dist_to_d_old > min_dist_to_d_new:
    #                 distance_based_shaped_reward += self.reward_shaping_params["DISH_DISP_DISTANCE_REW"] * (1 - min(min_dist_to_d_new / max_dist, 1))
    #
    #         if player_new.held_object is not None and player_new.held_object.name == 'soup':
    #             min_dist_to_s_new = np.inf
    #             min_dist_to_s_old = np.inf
    #             for serving_loc in self.terrain_pos_dict['S']:
    #                 new_dist = np.linalg.norm(np.array(serving_loc) - np.array(player_new.position))
    #                 old_dist = np.linalg.norm(np.array(serving_loc) - np.array(player_old.position))
    #                 if new_dist < min_dist_to_s_new:
    #                     min_dist_to_s_new = new_dist
    #
    #                 if old_dist < min_dist_to_s_old:
    #                     min_dist_to_s_old = old_dist
    #
    #             if min_dist_to_s_old > min_dist_to_s_new:
    #                 distance_based_shaped_reward += self.reward_shaping_params["SOUP_DISTANCE_REW"] * (1 - min(min_dist_to_s_new / max_dist, 1))
    #
    #     return distance_based_shaped_reward<|MERGE_RESOLUTION|>--- conflicted
+++ resolved
@@ -1073,11 +1073,6 @@
         (not soup deliveries).
         """
         events_infos = { event : [False] * self.num_players for event in EVENT_TYPES }
-<<<<<<< HEAD
-
-        # phi_s = self.potential_function(state)
-=======
->>>>>>> 6f20110f
 
         assert not self.is_terminal(state), "Trying to find successor of a terminal state: {}".format(state)
         for action, action_set in zip(joint_action, self.get_actions(state)):
@@ -1469,12 +1464,9 @@
     def get_full_but_not_cooking_pots(self, pot_states):
         return pot_states['{}_items'.format(Recipe.MAX_NUM_INGREDIENTS)]
 
-<<<<<<< HEAD
     def get_non_full_pots(self, pot_states):
         return self.get_empty_pots(pot_states) + self.get_partially_full_pots(pot_states)
 
-=======
->>>>>>> 6f20110f
     def get_full_pots(self, pot_states):
         return self.get_cooking_pots(pot_states) + self.get_ready_pots(pot_states) + self.get_full_but_not_cooking_pots(pot_states)
 
@@ -2162,15 +2154,9 @@
         constants = potential_constants if potential_constants else POTENTIAL_CONSTANTS.get(self.layout_name, POTENTIAL_CONSTANTS['default'])
         potential_params = {
             'gamma' : gamma,
-<<<<<<< HEAD
-            'tomato_value' : Recipe._tomato_value,
-            'onion_value' : Recipe._onion_value,
-            **constants
-=======
             'tomato_value' : Recipe._tomato_value if Recipe._tomato_value else 13,
             'onion_value' : Recipe._onion_value if Recipe._tomato_value else 21,
             **POTENTIAL_CONSTANTS.get(self.layout_name, POTENTIAL_CONSTANTS['default'])
->>>>>>> 6f20110f
         }
         pot_states = self.get_pot_states(state)
         min_coeff = potential_params['min_coeff']
