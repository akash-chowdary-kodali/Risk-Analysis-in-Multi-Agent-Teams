import random
import copy
import numpy as np
from overcooked_ai_py.mdp.actions import Action
from overcooked_ai_py.mdp.overcooked_mdp import OvercookedGridworld
from overcooked_ai_py.planning.planners import MotionPlanner
INTERACT_TRANSITION_COST = 2

INFINITY = np.inf

# the location for secondary agent as we are moving the primary agent
UNDEFIND_LOCATION = "UND_L"

# the undefined action
UNDEFIND_ACTION = "UND_A"

ENTROPY_RHO = 7


import heapq


def midpoint(point_0, point_1, terrain_matrix):
    if point_0[0] == point_1[0] or point_0[1] == point_1[1]:
        return tuple([(point_0[0] + point_1[0])//2, (point_0[1] + point_1[1])//2])
    else:
        # handling the diagonal handover
        if terrain_matrix[point_0[0]][point_1[1]] == "X":
            return tuple([point_0[0], point_1[1]])
        elif terrain_matrix[point_1[0]][point_0[1]] == "X":
            return tuple([point_1[0], point_0[1]])
        else:
            raise NotImplementedError("neither of the diagonal entries has a counter")

def add_action_from_location(curr_loc, next_loc, actions):
    """
    Arguments:
        curr_loc (tuple): a tuple for the current location of the agent (x, y)
        next_loc (tuple): a tuple for the next location of the agent (x, y)
            UNDEFIND_LOCATION if the agent is currently at the end of its path
    This function modifies the action list to include the relevant action given the two locations
    """

    # case where both curr_loc and next_loc are valid locations
    if curr_loc != UNDEFIND_LOCATION and next_loc != UNDEFIND_LOCATION:
        # if previous action was undefined, then we are picking up from a counter
        # replace the undefined action with the interact action
        if len(actions) > 0 and actions[len(actions) - 1] == UNDEFIND_ACTION:
            actions[len(actions) - 1] = 'interact'
        else:
            actions.append((next_loc[1] - curr_loc[1], next_loc[0] - curr_loc[0]))
    # case where agent is at the end of its path
    elif curr_loc != UNDEFIND_LOCATION:
        actions.append('interact')
    # case where current location is undefined (location before picking up from counter)
    elif next_loc != UNDEFIND_LOCATION:
        actions.append(UNDEFIND_ACTION)
    # both current and next locations are undefined
    else:
        return

def remove_extra_action(actions):
    """
    Arguments:
        actions (list): a list of tuples containing valid movement actions including interact
    return:
        updated list of actions with extra actions removed
    """
    # case to check if should remove second to last because no turn in place exists
    if len(actions) > 2:
        last_movement_action = actions[len(actions) - 2]
        second_last_movement_action = actions[len(actions) - 3]
        if last_movement_action == second_last_movement_action:
            return actions[:len(actions) - 2] + actions[len(actions) - 1:]
    return actions

def path_to_actions(path_0, path_1, terrain_mtx):
    """
    Arguments:
        path_0 (list): a list of tuble for locations of agent 0
        path_1 (list): a list of tuble for locations of agent 1
        terrain_mtx (list of list): the terrain matrix. You might need this to identify counters / pots, etc.
    return:
        the list of actions that will be used to fulfill the path
    """
    assert len(path_0) == len(path_1), "input path should have the same length. Please check the SearchNode for this"
    actions_0 = []
    actions_1 = []

    # fill in both action lists with actions of movement and interacting
    for index in range(len(path_0)):

        # Set current and next locations to determine action
        curr_loc_0 = path_0[index]
        curr_loc_1 = path_1[index]
        next_loc_0 = UNDEFIND_LOCATION
        next_loc_1 = UNDEFIND_LOCATION

        if index != (len(path_0) - 1):
            next_loc_0 = path_0[index + 1]
            next_loc_1 = path_1[index + 1]

        add_action_from_location(curr_loc_0, next_loc_0, actions_0)
        add_action_from_location(curr_loc_1, next_loc_1, actions_1)

    # remove unnecessary action at second to last spot if no in place turning required
    actions_0 = remove_extra_action(actions_0)
    actions_1 = remove_extra_action(actions_1)

    # padding the two agent's action lists

    # case where agent 0 did not do anything
    if len(actions_0) == 0:
        actions_0 = [UNDEFIND_ACTION] * len(actions_1)
    # case where agent 1 did not do anything
    elif len(actions_1) == 0:
        actions_1 = [UNDEFIND_ACTION] * len(actions_0)
    # case where counter was used by both agents
    else:
        # case where agent 0 is picking up from the counter
        if actions_0[0] == 'interact':
            temp_len = len(actions_0)
            actions_0 = [UNDEFIND_ACTION] * len(actions_1) + actions_0
            actions_1 = actions_1 + [UNDEFIND_ACTION] * temp_len
        # case where agent 1 is picking up from the counter
        elif actions_1[0] == 'interact':
            temp_len = len(actions_1)
            actions_1 = [UNDEFIND_ACTION] * len(actions_0) + actions_1
            actions_0 = actions_0 + [UNDEFIND_ACTION] * temp_len

    assert len(actions_0) == len(actions_1), " resulting actions should have the same length. Please pad if otherwise"
    return actions_0, actions_1

def path_to_actions_with_padding(path_0, path_1, terrain_mtx, prev_loc_0, prev_loc_1):
    """
    Arguments:
        path_0 (list): a list of tuble for locations of agent 0
        path_1 (list): a list of tuble for locations of agent 1
        terrain_mtx (list of list): the terrain matrix. You might need this to identify counters / pots, etc.
    return:
        the list of actions that will be used to fulfill the path
    """
    assert len(path_0) == len(path_1), "input path should have the same length. Please check the SearchNode for this"
    actions_0 = []
    actions_1 = []

    counter_pickup_position_0 = None
    counter_pickup_0 = False

    counter_pickup_position_1 = None
    counter_pickup_1 = False

    # fill in both action lists with actions of movement and interacting
    for index in range(len(path_0)):

        # Set current and next locations to determine action
        curr_loc_0 = path_0[index]
        curr_loc_1 = path_1[index]
        next_loc_0 = UNDEFIND_LOCATION
        next_loc_1 = UNDEFIND_LOCATION

        if index != (len(path_0) - 1):
            next_loc_0 = path_0[index + 1]
            next_loc_1 = path_1[index + 1]

        add_action_from_location(curr_loc_0, next_loc_0, actions_0)
        add_action_from_location(curr_loc_1, next_loc_1, actions_1)

        # logic to keep track of the counter pickup location
        if counter_pickup_0:
            orientation = (curr_loc_0[0]-next_loc_0[0], curr_loc_0[1]-next_loc_0[1])
            counter_pickup_position_0 = curr_loc_0
        if counter_pickup_1:
            orientation = (curr_loc_1[0]-next_loc_1[0], curr_loc_1[1]-next_loc_1[1])
            counter_pickup_position_1 = curr_loc_1
        if len(actions_0) > 0:
            counter_pickup_0 = actions_0[len(actions_0)-1] == UNDEFIND_ACTION
        if len(actions_1) > 0:
            counter_pickup_1 = actions_1[len(actions_1)-1] == UNDEFIND_ACTION


    # remove unnecessary action at second to last spot if no in place turning required
    actions_0 = remove_extra_action(actions_0)
    actions_1 = remove_extra_action(actions_1)

    # padding the two agent's action lists

    # case where agent 0 did not do anything
    if len(actions_0) == 0:
        actions_0 = [(0, 0)] * len(actions_1)
    # case where agent 1 did not do anything
    elif len(actions_1) == 0:
        actions_1 = [(0, 0)] * len(actions_0)
    # case where counter was used by both agents
    else:
        walk_graph = walk_graph_from_terrain(terrain_mtx)
        # case where agent 0 is picking up from the counter
        if actions_0[0] == 'interact':
            temp_len = len(actions_0)

            # calculate the action path to get the agent from where it ended previously to where it needs to pickup
            action_pad = shortest_walk_path(walk_graph, prev_loc_0, counter_pickup_position_0, terrain_mtx)
            pad_len = len(action_pad)

            # remove last repetitive action if turning is not necessary
            if pad_len > 1 and action_pad[pad_len-1] == action_pad[pad_len-2]:
                action_pad = action_pad[:pad_len-1]

            if len(action_pad) > len(actions_1):
                actions_0 = action_pad + actions_0
                actions_1 = actions_1 + [(0, 0)] * (temp_len + len(action_pad) - len(actions_1))
            else:
                actions_0 = [(0, 0)] * (len(actions_1) - len(action_pad)) + action_pad + actions_0
                actions_1 = actions_1 + [(0, 0)] * temp_len
        # case where agent 1 is picking up from the counter
        elif actions_1[0] == 'interact':
            temp_len = len(actions_1)

            # calculate the action path to get the agent from where it ended previously to where it needs to pickup
            action_pad = shortest_walk_path(walk_graph, prev_loc_1, counter_pickup_position_1, terrain_mtx)
            pad_len = len(action_pad)

            # remove last repetitive action if turning is not necessary
            if pad_len > 1 and action_pad[pad_len - 1] == action_pad[pad_len - 2]:
                action_pad = action_pad[:pad_len - 1]

            if len(action_pad) > len(actions_0):
                actions_1 = action_pad + actions_1
                actions_0 = actions_0 + [(0, 0)] * (temp_len + len(action_pad) - len(actions_0))
            else:
                actions_1 = [(0, 0)] * (len(actions_0) - len(action_pad)) + action_pad + actions_1
                actions_0 = actions_0 + [(0, 0)] * temp_len

    assert len(actions_0) == len(actions_1), " resulting actions should have the same length. Please pad if otherwise"
    return actions_0, actions_1

def connect_action_path(action_paths):
    """
        Arguments:
            action_paths (list of lists): a list of action paths to connect together
        return:
            connected action paths
            currently just concatenates paths regardless of undefined actions
        TODO: fill in undefined actions
    """
    total_path = []
    for path in action_paths:
        total_path += path
    return total_path

def calculate_entropy_of_path(path, rho):
    """
        Arguments:
            path (list): a list of tuble for locations of agent 0
            rho: parameter used in calculation of entropy
        return:
            the calculated entropy of the path
            entropy of a sequence of one action 'a' repeated 'n' times is -ln(n) + ln(rho)
            total entropy is the sum of all the sequences in the path
    """
    total_entropy = 0
    const_entropy = np.log(rho)
    curr_length = 1
    curr_action = path[0]

    # calculate and add entropy for each sequence of actions

    for action in path[1:]:
        if action == curr_action:
            curr_length += 1
        else:
            # if the sequence of actions that is ending is undefined, then we don't add the entropy
            if curr_action == UNDEFIND_ACTION or curr_action == (0, 0):
                curr_length = 1
                curr_action = action
                continue
            entropy = -np.log(curr_length) + const_entropy
            total_entropy += entropy
            curr_length = 1
            curr_action = action

    # add entropy for last sequence of actions if the last sequence is undefined
    if curr_action != UNDEFIND_ACTION and curr_action != (0, 0):
        entropy = -np.log(curr_length) + const_entropy
        total_entropy += entropy

    return total_entropy




class OvercookedSearchNode:
    def __init__(self, primary_idx, agent_0_loc, agent_1_loc, agent_0_path, agent_1_path, num_counter_ops):
        """
        Search node used in UCS
        Arguments:
            primary_idx (int): the index of the agent that is moving in the search process
            agent_0_loc (tuple of length 2): the location of agent 0
            agent_1_loc (tuple of length 2): the location of agent 1
            agent_0_path (list of variable length): the cummulative list of locations traversed by agent 0
            agent_1_path (list of variable length): the cummulative list of locations traversed by agent 1
        """
        self.primary_idx = primary_idx
        self.agent_0_loc = agent_0_loc
        self.agent_1_loc = agent_1_loc
        self.agent_0_path = agent_0_path.copy()
        self.agent_1_path = agent_1_path.copy()
        self.num_counter_ops = num_counter_ops

    def primary_agent_loc(self):
        if self.primary_idx == 0:
            return self.agent_0_loc
        else:
            return self.agent_1_loc

    def secondary_agent_loc(self):
        if self.primary_idx == 0:
            return self.agent_1_loc
        else:
            return self.agent_0_loc

    def primary_path(self):
        if self.primary_idx == 0:
            return self.agent_0_path
        else:
            return self.agent_1_path

    def secondary_path(self):
        if self.primary_idx == 0:
            return self.agent_1_path
        else:
            return self.agent_0_path

    def correct_primary_agent_loc(self):
        # correct that primary agent location is located at the feature instead of in an empty squre
        if self.primary_idx == 0:
            self.agent_0_loc = self.primary_path()[-2]
        else:
            self.agent_1_loc = self.primary_path()[-2]

    def update_primary_agent_loc(self, new_primary_agent_loc, new_secondary_agent_loc=UNDEFIND_LOCATION, secondary_path_UDF=False):
        """
        This function is mostly used when generating successors of a search node
        Arguments:
            new_primary_agent_loc (tuple of length 2): the new location of the primary agent
            new_secondary_agent_loc (tuple of length 2): the new location of th secondary agent
        """
        if self.primary_idx == 0:
            self.agent_0_loc = new_primary_agent_loc
            if new_secondary_agent_loc != UNDEFIND_LOCATION:
                self.agent_1_loc = new_secondary_agent_loc
            self.agent_0_path += [new_primary_agent_loc]
            # if we want to override the path update to UDF, we can still do this
            if secondary_path_UDF:
                self.agent_1_path += [UNDEFIND_LOCATION]
            else:
                self.agent_1_path += [new_secondary_agent_loc]
        else:
            self.agent_1_loc = new_primary_agent_loc
            if new_secondary_agent_loc != UNDEFIND_LOCATION:
                self.agent_0_loc = new_secondary_agent_loc
            self.agent_1_path += [new_primary_agent_loc]
            # if we want to override the path update to UDF, we can still do this
            if secondary_path_UDF:
                self.agent_0_path += [UNDEFIND_LOCATION]
            else:
                self.agent_0_path += [new_secondary_agent_loc]

    def to_tuple(self):
        # convert the entire node nodes to a hashable tuple
        return tuple([self.primary_idx, self.agent_0_loc, self.agent_1_loc, self.agent_0_path, self.agent_1_path, self.num_counter_ops])

    def hash_key(self, at_goal=False):
        # produce a hash key to be used when returned by the UCS
        # if the primary_agent_loc is at goal, use the location before that for physical location
        if at_goal:
            self.correct_primary_agent_loc()
        return tuple([self.primary_idx, self.primary_agent_loc(), self.secondary_agent_loc()])

    def path_length(self):
        return len(self.primary_path())

    def copy(self):
        return OvercookedSearchNode(
            self.primary_idx, self.agent_0_loc, self.agent_1_loc, self.agent_0_path,
            self.agent_1_path, self.num_counter_ops
        )

    def successor(self, primary_agent_new_loc, counter_opposite_loc=None, terrain_mtx=None):
        successor_node = self.copy()
        if counter_opposite_loc:
            counter_loc = midpoint(primary_agent_new_loc, counter_opposite_loc, terrain_mtx)
            # interact to get the iter onto the counter
            successor_node.update_primary_agent_loc(counter_loc, counter_loc)
            # change control
            successor_node.primary_idx = 1 - self.primary_idx
            # interact to get the item from the counter
            successor_node.update_primary_agent_loc(primary_agent_new_loc, counter_opposite_loc, True)
            # increment the counter_ops (1 drop off, 1 pickup)
            successor_node.num_counter_ops += 2
            return successor_node

        else:
            # only change the location of primary agent
            successor_node.update_primary_agent_loc(primary_agent_new_loc)

        return successor_node

    def __str__(self):
        # string representation of search node in UCS
        output = ""
        output += "primary agent: " + str(self.primary_idx) + "\n"
        output += "locations: " + str(self.agent_0_loc) + " " + str(self.agent_1_loc) + "\n"
        output += "path 0: " + str(self.agent_0_path) + "\n"
        output += "path 1: " + str(self.agent_1_path) + "\n"
        output += "num counter operations: " + str(self.num_counter_ops) + "\n"
        return output


class OvercookedMLASearchNode:
    def __init__(self, primary_idx, agent_0_loc, agent_1_loc, pot_loc, agent_0_act_dict, agent_1_act_dict,
                 num_counter_ops, terrain_mtx, waypoints):
        """
        Search Node used for a composition of medium level tasks (picking up an onion, dishing a soup, etc)
        Arguments:
            primary_idx (int): the index of the agent that is moving in the search process
            agent_0_loc (tuple of length 2): the location of agent 0
            agent_1_loc (tuple of length 2): the location of agent 1
            agent_0_act_dict (dictionary of list of variable length):
                keys: medium levthe cummulative list of locations traversed by agent 0
            agent_1_act_dict (dictionary of list of variable length): the cummulative list of locations traversed by agent 1
            terrain_mtx: terrain matrix containing item locations
            waypoints: list of current waypoints for this path
                waypoint_i = (event name, index of primary agent (0 or 1), location of the agent, location of the dispenser/item)
                    locations are in the form of (y, x) or terrain_mtx[y][x]
        """
        self.primary_idx = primary_idx
        self.agent_0_loc = agent_0_loc
        self.agent_1_loc = agent_1_loc
        self.pot_loc = pot_loc
        self.agent_0_act_dict = agent_0_act_dict.copy()
        self.agent_1_act_dict = agent_1_act_dict.copy()
        self.num_counter_ops = num_counter_ops
        self.terrain_mtx = terrain_mtx
        self.waypoints = waypoints

    def append_path_for_task(self, task_name, agent_0_path_task, agent_1_path_task):
        act_paths = path_to_actions_with_padding(agent_0_path_task, agent_1_path_task, self.terrain_mtx,
                                                 self.agent_0_loc, self.agent_1_loc)
        self.agent_0_act_dict[task_name] = act_paths[0]
        self.agent_1_act_dict[task_name] = act_paths[1]

    def total_path_length(self):
        # the total path length of this
        return sum([len(self.agent_0_act_dict[task]) for task in self.agent_0_act_dict.keys()])


    def update_pot_loc(self, pot_loc):
        # update the target pot when starting to make a plan to cook soups
        if self.pot_loc and self.pot_loc != pot_loc:
            raise NotImplementedError("cannot switch pot halfway through")
        self.pot_loc = pot_loc

    def update_from_search_node(self, task_name, search_node: OvercookedSearchNode, pot_loc=None):
        """
        This function is mostly used when generating successors of a mla search node.
        It will parse information from the lower level search node returned by UCS
        Arguments:
            task_name (str): the name of the medium level task carried out by the search_node
            search_node (OvercookedSearchNode): the resulting search node returned by UCS
        """
        updated_mla_search_node = self.copy()
        updated_mla_search_node.primary_idx = search_node.primary_idx
        updated_mla_search_node.append_path_for_task(task_name, search_node.agent_0_path, search_node.agent_1_path)
        updated_mla_search_node.agent_0_loc = search_node.agent_0_loc
        updated_mla_search_node.agent_1_loc = search_node.agent_1_loc
        updated_mla_search_node.num_counter_ops += search_node.num_counter_ops
        # waypoint = search_node.agent_0_loc if search_node.primary_idx == 0 else search_node.agent_1_loc
        # updated_mla_search_node.waypoints.append((task_name, search_node.primary_idx, waypoint))
        # print(task_name)
        if pot_loc:
            updated_mla_search_node.update_pot_loc(pot_loc)
        return updated_mla_search_node

    def hash_key(self):
        # the hash code for the mla search node
        return tuple([self.agent_0_loc, self.agent_1_loc, self.pot_loc, self.primary_idx])

    def agent_positions(self):
        return tuple([self.agent_0_loc, self.agent_1_loc])

    def copy(self):
        return OvercookedMLASearchNode(
            self.primary_idx,
            self.agent_0_loc,
            self.agent_1_loc,
            self.pot_loc,
            self.agent_0_act_dict,
            self.agent_1_act_dict,
            self.num_counter_ops,
            self.terrain_mtx,
            self.waypoints
        )

    def __str__(self):
        output = ""
        output += "primary agent: " + str(self.primary_idx) + "\n"
        output += "locations: " + str(self.agent_0_loc) + " " + str(self.agent_1_loc) + "\n"
        output += "pot: " + str(self.pot_loc) + "\n"
        output += "action dict 0: " + str(self.agent_0_act_dict) + "\n"
        output += "action dict 1: " + str(self.agent_1_act_dict) + "\n"
        output += "num counter operations: " + str(self.num_counter_ops) + "\n"
        output += "waypoints: " + str(self.waypoints) + "\n"
        return output

class PriorityQueue:
    """
      Implements a priority queue data structure. Each inserted item
      has a priority associated with it and the client is usually interested
      in quick retrieval of the lowest-priority item in the queue. This
      data structure allows O(1) access to the lowest-priority item.
    """
    def  __init__(self):
        self.heap = []
        self.count = 0

    def push(self, item, priority):
        entry = (priority, self.count, item)
        heapq.heappush(self.heap, entry)
        self.count += 1

    def pop(self):
        (_, _, item) = heapq.heappop(self.heap)
        return item

    def isEmpty(self):
        return len(self.heap) == 0

    def update(self, item, priority):
        # If item already in priority queue with higher priority, update its priority and rebuild the heap.
        # If item already in priority queue with equal or lower priority, do nothing.
        # If item not in priority queue, do the same thing as self.push.
        for index, (p, c, i) in enumerate(self.heap):
            if i == item:
                if p <= priority:
                    break
                del self.heap[index]
                self.heap.append((priority, c, item))
                heapq.heapify(self.heap)
                break
        else:
            self.push(item, priority)


def shortest_walk_dist(walk_graph, start_loc, goal_loc, terrain_mtx, debug=False):
    walk_graph_copy = copy.deepcopy(walk_graph)

    l, w = len(terrain_mtx), len(terrain_mtx[0])

    # add incoming edge for goal_loc
    goal_loc_i, goal_loc_j = goal_loc
    if goal_loc_i > 0 and terrain_mtx[goal_loc_i - 1][goal_loc_j] == ' ':
        walk_graph_copy[(goal_loc_i - 1, goal_loc_j)].append(goal_loc)
    if goal_loc_i < l - 1 and terrain_mtx[goal_loc_i + 1][goal_loc_j] == ' ':
        walk_graph_copy[(goal_loc_i + 1, goal_loc_j)].append(goal_loc)
    if goal_loc_j > 0 and terrain_mtx[goal_loc_i][goal_loc_j - 1] == ' ':
        walk_graph_copy[(goal_loc_i, goal_loc_j - 1)].append(goal_loc)
    if goal_loc_j < w - 1 and terrain_mtx[goal_loc_i][goal_loc_j + 1] == ' ':
        walk_graph_copy[(goal_loc_i, goal_loc_j + 1)].append(goal_loc)

    closed = set([])
    fringe = PriorityQueue()
    # Initialize empty start node.
    # All search nodes have the form (LOCATION, TOTAL_WALK_COST)
    startInfo = (start_loc, 0)
    fringe.push(startInfo, 0)
    # Continue till fringe empty
    while (not fringe.isEmpty()):
        (loc, total_walk_cost_so_far) = fringe.pop()
        # Goal state check
        if loc == goal_loc:
            return total_walk_cost_so_far
        # If necessary, add successors
        if (loc not in closed):
            closed.add(loc)
            for sucLoc in walk_graph_copy[loc]:
                fringe.push((sucLoc, total_walk_cost_so_far + 1), total_walk_cost_so_far + 1)
    if debug:
        print("!!!!!!!!!!!!!!WARNING!!!!!!!!!!!!!!!!!!!!!")
        print("cannot find a walk path. Please use uniform_cost_search to utilize handover_graph")
        print("!!!!!!!!!!!!!END WARNING!!!!!!!!!!!!!!!!!!")
    return INFINITY

def shortest_walk_path(walk_graph, start_loc, goal_loc, terrain_mtx, debug=False):
    walk_graph_copy = copy.deepcopy(walk_graph)

    l, w = len(terrain_mtx), len(terrain_mtx[0])

    # add incoming edge for goal_loc
    goal_loc_i, goal_loc_j = goal_loc
    if goal_loc_i > 0 and terrain_mtx[goal_loc_i - 1][goal_loc_j] == ' ':
        walk_graph_copy[(goal_loc_i - 1, goal_loc_j)].append(goal_loc)
    if goal_loc_i < l - 1 and terrain_mtx[goal_loc_i + 1][goal_loc_j] == ' ':
        walk_graph_copy[(goal_loc_i + 1, goal_loc_j)].append(goal_loc)
    if goal_loc_j > 0 and terrain_mtx[goal_loc_i][goal_loc_j - 1] == ' ':
        walk_graph_copy[(goal_loc_i, goal_loc_j - 1)].append(goal_loc)
    if goal_loc_j < w - 1 and terrain_mtx[goal_loc_i][goal_loc_j + 1] == ' ':
        walk_graph_copy[(goal_loc_i, goal_loc_j + 1)].append(goal_loc)

    closed = set([])
    fringe = PriorityQueue()
    # Initialize empty start node.
    # All search nodes have the form (LOCATION, TOTAL_WALK_COST, CURRENT_ACTION_PATH)
    startInfo = (start_loc, 0, [])
    fringe.push(startInfo, 0)
    # Continue till fringe empty
    while (not fringe.isEmpty()):
        (loc, total_walk_cost_so_far, action_path) = fringe.pop()
        # Goal state check
        if loc == goal_loc:
            return action_path
        # If necessary, add successors
        if (loc not in closed):
            closed.add(loc)
            for sucLoc in walk_graph_copy[loc]:
                fringe.push((sucLoc, total_walk_cost_so_far + 1,
                             action_path + [(sucLoc[1]-loc[1], sucLoc[0]-loc[0])]),
                            total_walk_cost_so_far + 1)
    if debug:
        print("!!!!!!!!!!!!!!WARNING!!!!!!!!!!!!!!!!!!!!!")
        print("cannot find a walk path. Please use uniform_cost_search to utilize handover_graph")
        print("!!!!!!!!!!!!!END WARNING!!!!!!!!!!!!!!!!!!")
    return INFINITY



def uniform_cost_search(walk_graph, handover_graph, terrain_mtx, agent_locations, start_agent_idx, goal_loc):
    """
    Arguments:
        walk_graph: the dictionary representation of the walking graph (reachable by walking)
        handover_graph: the dictionary representation of the handover graph (reachable by placing on counter)
        terrain_mtx: matrix representation of the grid world. Does not include information about agents
        agent_locations: tuple of tuple, locations of agents
        start_agent_idx: the agent starting to act first
        goal_loc: the location we would like to reach
    :return: dictionary of
        {number of counter_operations: [length of the path, the ending physical location, the path itself]}
        note: the number of counter_operations should always be even because it takes 1 to drop something down,
        and 1 to pick something up

    """
    walk_graph_copy = copy.deepcopy(walk_graph)
    handover_graph_copy = copy.deepcopy(handover_graph)

    l, w = len(terrain_mtx), len(terrain_mtx[0])

    for agent_loc in agent_locations:
        agent_loc_i, agent_loc_j = agent_loc
        assert terrain_mtx[agent_loc_i][agent_loc_j] == ' ', "starting location %s is not an empty square" % str(agent_loc)

    # add incoming edge for goal_loc
    goal_loc_i, goal_loc_j = goal_loc
    if goal_loc_i > 0 and terrain_mtx[goal_loc_i - 1][goal_loc_j] == ' ':
        walk_graph_copy[(goal_loc_i - 1, goal_loc_j)].append(goal_loc)
    if goal_loc_i < l - 1 and terrain_mtx[goal_loc_i + 1][goal_loc_j] == ' ':
        walk_graph_copy[(goal_loc_i + 1, goal_loc_j)].append(goal_loc)
    if goal_loc_j > 0 and terrain_mtx[goal_loc_i][goal_loc_j - 1] == ' ':
        walk_graph_copy[(goal_loc_i, goal_loc_j - 1)].append(goal_loc)
    if goal_loc_j < w - 1 and terrain_mtx[goal_loc_i][goal_loc_j + 1] == ' ':
        walk_graph_copy[(goal_loc_i, goal_loc_j + 1)].append(goal_loc)

    res = {}
    # now the closed set keep track of how many counter_ops we need.
    # because counter operation should only be giving shortcupts if we have visited a state with 0 counter
    closed = {0: set([])}
    def truly_closed(loc, counter_op_so_far):
        for k in closed:
            if k <= counter_op_so_far and loc in closed[k]:
                return True
        return False
    fringe = PriorityQueue()

    # we would like to start the secondary agent's path on UND
    if start_agent_idx == 0:
        path_0 = [agent_locations[0]]
        path_1 = [UNDEFIND_LOCATION]
    else:
        path_0 = [UNDEFIND_LOCATION]
        path_1 = [agent_locations[1]]

    # All search nodes have the form (LOCATION, OTHER_AGENT_LOCATION, PATH, TOTAL_WALK_COST, COUNTER_OPERATION)
    startNode = OvercookedSearchNode(
        start_agent_idx,
        agent_locations[0],
        agent_locations[1],
        path_0,
        path_1,
        0
    )
    fringe.push(startNode, 0)
    # Continue till fringe empty
    while (not fringe.isEmpty()):
        curNode = fringe.pop()
        loc = curNode.primary_agent_loc()
        other_agent_loc = curNode.secondary_agent_loc()
        path_so_far = curNode.primary_path()
        counter_op_so_far = curNode.num_counter_ops
        # Goal state check
        if loc == goal_loc:
            ending_hash = curNode.hash_key(True)

            # create the empty list if key does not exist
            if ending_hash not in res.keys():
                res[ending_hash] = []
            res[ending_hash].append(curNode)
            continue
        # If necessary, add successors
        if counter_op_so_far not in closed.keys():
            closed[counter_op_so_far] = set([])
        if not truly_closed(loc, counter_op_so_far):
            closed[counter_op_so_far].add(loc)
            # first type of successor: same agent moving
            for suc_loc in walk_graph_copy[loc]:
                # keep original agent acting
                newNode = curNode.successor(suc_loc)
                fringe.push(newNode, newNode.path_length())
            # second type of succesor: handover
            if loc in handover_graph_copy:
                for suc_loc in handover_graph_copy[loc]:
                    # first we need to check if the other agent can actually make the walk:
                    other_agent_walk_dist = shortest_walk_dist(walk_graph, other_agent_loc, suc_loc, terrain_mtx)
                    if other_agent_walk_dist != INFINITY:
                        # give control over to the other agent, and become the other agent by "taking its place on the map"\
                        newNode = curNode.successor(suc_loc, loc, terrain_mtx)
                        fringe.push(newNode, newNode.path_length())
    return res


def empty_space(terrain_mtx, loc):
    i, j = loc
    l, w = len(terrain_mtx), len(terrain_mtx[0])
    empty_spaces = []
    if i > 0 and terrain_mtx[i-1][j] == ' ':
        empty_spaces.append((i-1, j))
    if i < l-1 and terrain_mtx[i+1][j] == ' ':
        empty_spaces.append((i+1, j))
    if j > 0 and terrain_mtx[i][j-1] == ' ':
        empty_spaces.append((i, j-1))
    if j < w-1 and terrain_mtx[i][j+1] == ' ':
        empty_spaces.append((i, j+1))
    return empty_spaces


def walk_graph_from_terrain(terrain_mtx):
    l, w = len(terrain_mtx), len(terrain_mtx[0])
    walk_graph = {}
    for i in range(l):
        for j in range(w):
            cur_feature = terrain_mtx[i][j]
            # EMPTY's successors can be EMPTY or COUNTER (for the hop)
            if cur_feature == ' ' or cur_feature == 'O' or cur_feature == 'T' or cur_feature == 'P' or cur_feature == 'D':
                walk_graph[(i, j)] = []
                if i - 1 >= 0 and terrain_mtx[i - 1][j] == ' ':
                    walk_graph[(i, j)].append((i - 1, j))
                if i + 1 <= l - 1 and terrain_mtx[i + 1][j] == ' ':
                    walk_graph[(i, j)].append((i + 1, j))
                if j - 1 >= 0 and terrain_mtx[i][j - 1] == ' ':
                    walk_graph[(i, j)].append((i, j - 1))
                if j + 1 <= w - 1 and terrain_mtx[i][j + 1] == ' ':
                    walk_graph[(i, j)].append((i, j + 1))

    return walk_graph


def graph_from_terrain(terrain_mtx):
    """
    Arguments:
        terrain_mtx: the terrain matrix
    Return:
         a walk_graph, in format of
        {current_loc : [[next_loc_0, 1, counter_op_0], [next_loc_1, 1, counter_op_1]...], ...}
        handover_graph, in format of
        {current_loc: [next_loc_0, next_loc_1, ...], ...}
    """
    l, w = len(terrain_mtx), len(terrain_mtx[0])
    walk_graph = {}
    handover_graph = {}
    for i in range(l):
        for j in range(w):
            cur_feature = terrain_mtx[i][j]
            # EMPTY's successors can be EMPTY or COUNTER (for the hop)
            if cur_feature == ' ':
                walk_graph[(i, j)] = []
                if i - 1 >= 0 and terrain_mtx[i-1][j] == ' ':
                    walk_graph[(i, j)].append((i-1, j))
                if i + 1 <= l-1 and terrain_mtx[i+1][j] == ' ':
                    walk_graph[(i, j)].append((i+1, j))
                if j - 1 >= 0 and terrain_mtx[i][j-1] == ' ':
                    walk_graph[(i, j)].append((i, j-1))
                if j + 1 <= w-1 and terrain_mtx[i][j+1] == ' ':
                    walk_graph[(i, j)].append((i, j+1))

                # if len(walk_graph[(i, j)]) == 0:
                #     walk_graph.pop((i, j), None)

                handover_graph[(i, j)] = []
                # a handover
                if i - 1 >= 0 and terrain_mtx[i-1][j] == 'X':
                    if i - 2 >= 0 and terrain_mtx[i - 2][j] == ' ':
                        handover_graph[(i, j)].append((i - 2, j))
                    if j - 1 >= 0 and terrain_mtx[i - 1][j - 1] == ' ':
                        handover_graph[(i, j)].append((i - 1, j - 1))
                    if j + 1 <= w-1 and terrain_mtx[i - 1][j + 1] == ' ':
                        handover_graph[(i, j)].append((i - 1, j + 1))
                if i + 1 <= l - 1 and terrain_mtx[i + 1][j] == 'X':
                    if i + 2 <= l - 1 and terrain_mtx[i + 2][j] == ' ':
                        handover_graph[(i, j)].append((i + 2, j))
                    if j - 1 >= 0 and terrain_mtx[i + 1][j - 1] == ' ':
                        handover_graph[(i, j)].append((i + 1, j - 1))
                    if j + 1 <= w-1 and terrain_mtx[i + 1][j + 1] == ' ':
                        handover_graph[(i, j)].append((i + 1, j + 1))
                if j - 1 >= 0 and terrain_mtx[i][j-1] == 'X':
                    if j - 2 >= 0 and terrain_mtx[i][j-2] == ' ':
                        handover_graph[(i, j)].append((i, j-2))
                    if i - 1 >= 0 and terrain_mtx[i - 1][j - 1] == ' ':
                        handover_graph[(i, j)].append((i - 1, j - 1))
                    if i + 1 <= l-1 and terrain_mtx[i + 1][j - 1] == ' ':
                        handover_graph[(i, j)].append((i + 1, j - 1))
                if j + 1 <= w - 1 and terrain_mtx[i][j + 1] == 'X':
                    if j + 2 <= w - 1 and terrain_mtx[i][j + 2] == ' ':
                        handover_graph[(i, j)].append((i, j + 2))
                    if i - 1 >= 0 and terrain_mtx[i - 1][j + 1] == ' ':
                        handover_graph[(i, j)].append((i - 1, j + 1))
                    if i + 1 <= l-1 and terrain_mtx[i + 1][j + 1] == ' ':
                        handover_graph[(i, j)].append((i + 1, j + 1))

                if len(handover_graph[(i, j)]) == 0:
                    handover_graph.pop((i, j), None)

    return walk_graph, handover_graph

def get_feature_locations(terrain_mtx, feature):
    # Return all (i, j) locations of feature
    l, w = len(terrain_mtx), len(terrain_mtx[0])
    res = []
    for i in range(l):
        for j in range(w):
            if terrain_mtx[i][j] == feature:
                res.append((i, j))
    return res

def perform_action(prev_loc, action, terrain_mtx):
    curr_loc = prev_loc
    if action != 'interact':
        new_loc = (curr_loc[0] + action[1], curr_loc[1] + action[0])
        if terrain_mtx[new_loc[0]][new_loc[1]] == ' ':
            curr_loc = new_loc
    return curr_loc

def get_open_neighbor(loc, other_agent_loc, terrain_mtx):
    dirs = [(0, 1), (1, 0), (0, -1), (-1, 0)]
    locs = [(loc[0] + dir[1], loc[1] + dir[0]) for dir in dirs]

    for i in range(len(locs)):
        new_loc = locs[i]
        if new_loc != other_agent_loc and terrain_mtx[new_loc[0]][new_loc[1]] == ' ':
            return new_loc, dirs[i]

    return None, None

def parse_event_name(event_name):
    # given an event_name consisting possibly of i_event_name_j, returns mapped_event_name
    # the name is mapped to match with the event names used in loaded human trajectories
    parts = event_name.split('_')
    output = []
    for p in parts:
        if not p.isnumeric():
            output.append(p)

    name = '_'.join(output)

    mapping = {'onion_pickup': 'onion_pickup', 'onion_drop': 'potting_onion',
               'start_cooking': 'soup_start_cooking', 'dish_pickup': 'dish_pickup',
               'dishing_soup': 'soup_pickup', 'serving': 'soup_delivery'}

    if name in mapping:
        return mapping[name]
    return name


def perform_mla(feature_locations, prev_mla_dict, walk_graph, handover_graph, terrain_mtx, task_name,
                        both_idx=False, is_initial_potting=False, is_returning_to_pot=False, best_only=False):
    """
    This function perform one mla action from the previous mla node, recorded in prev_mla_dict
    Arguments:
       feature_locations (list of tuples): the locations of destination features for this mla action
       prev_mla_dict (dict): a dictionary of mla nodes up to this point
       walk_graph (dict): walk graph found by graph_from_terrain
       handover_graph (dict): handover graph found by graph_from_terrain
       terrain_mtx (list of list): matrix for the terrain
       task_name (str): name of the mla action
       both_idx (bool): whether this action can be performed by agents at both agent, and not just the primary agent
       is_initial_potting (bool): whether we need to update the pot location when create the new mla node
       is_returning_to_pot (bool): whether we are using the pot_loc as the goal for the motion plan
       best_only (bool): only keeping the best path at each of the forward_mla_hash
    """
    new_dict = {}
    assert is_returning_to_pot or feature_locations != [None]

    # construct empty terrain mtx in which start locations are emptied out for use in constructing a location path from an action path
    empty_terrain_mtx = copy.deepcopy(terrain_mtx)
    agent_0_start = get_feature_locations(empty_terrain_mtx, "1")
    agent_1_start = get_feature_locations(empty_terrain_mtx, "2")
    if len(agent_0_start) > 0:
        empty_terrain_mtx[agent_0_start[0][0]][agent_0_start[0][1]] = ' '
    if len(agent_1_start) > 0:
        empty_terrain_mtx[agent_1_start[0][0]][agent_1_start[0][1]] = ' '

    for f_location in feature_locations:
        for backward_mla_hash in prev_mla_dict.keys():
            for backward_mla_node in prev_mla_dict[backward_mla_hash]:
                # For this part, it doesn't matter who is picking up the dish
                agent_positions = backward_mla_node.agent_positions()
                # give the option to let both agents participat in a task if it does not rely on primary agent having something
                if both_idx:
                    start_idx_lst = [0, 1]
                else:
                    start_idx_lst = [backward_mla_node.primary_idx]
                # if we are dishing a cooked soup, the distination has to be the current pot location
                if is_returning_to_pot:
                    f_location = backward_mla_node.pot_loc

                for start_idx in start_idx_lst:
                    # Also, there is nothing to be handed over, so passing in empty dictionary
                    options = uniform_cost_search(walk_graph, handover_graph, terrain_mtx, agent_positions, start_idx, f_location)
                    for ending_hash_i in options.keys():
                        for forward_node in options[ending_hash_i]:
                            # we only update the pot location in the mla node if we are potting onion
                            if is_initial_potting:
                                forward_mla_node = backward_mla_node.update_from_search_node(task_name, forward_node, f_location)
                            else:
                                forward_mla_node = backward_mla_node.update_from_search_node(task_name, forward_node)

                            # check the action/location paths for collision and update the mla node if necessary

                            # previous locations and current unmodified action_paths
                            prev_locs = [backward_mla_node.agent_0_loc, backward_mla_node.agent_1_loc]
                            mla_key = list(forward_mla_node.agent_0_act_dict.keys())[-1]
                            act_paths = [forward_mla_node.agent_0_act_dict[mla_key], forward_mla_node.agent_1_act_dict[mla_key]]

                            # construct empty action paths to be filled out as we traverse to check for collisions
                            new_act_paths = [[], []]
                            # keep track of our current location
                            curr_locs = prev_locs
                            # keep track of number of whether there is an unavoidable collision
                            collision = 0

                            # traverse through each joint action
                            for i in range(len(act_paths[0])):

                                # the would be new locations if these actions were taken
                                locs = [perform_action(curr_locs[0], act_paths[0][i], empty_terrain_mtx),
                                        perform_action(curr_locs[1], act_paths[1][i], empty_terrain_mtx)]

                                # extracting primary and non primary indexes
                                primary_idx = forward_mla_node.primary_idx
                                non_primary_idx = 1 - primary_idx

                                # check if there is a collision, if there is: move the non primary agent to a
                                # empty neighbor and modify its action and new location
                                non_primary_loc = locs[non_primary_idx]
                                non_primary_act = act_paths[non_primary_idx][i]

                                if locs[0] == locs[1]:
                                    non_primary_idx = 1 - primary_idx
                                    new_loc, new_act = get_open_neighbor(locs[non_primary_idx], prev_locs[primary_idx], empty_terrain_mtx)

                                    # if there is no empty neighbor to move to then notify the outer loop and break
                                    if new_loc == None:
                                        collision = 1
                                        break

                                    non_primary_loc = new_loc
                                    non_primary_act = new_act

                                # update and append to our new list of action paths and the curr location
                                curr_locs[primary_idx] = locs[primary_idx]
                                new_act_paths[primary_idx].append(act_paths[primary_idx][i])

                                curr_locs[non_primary_idx] = non_primary_loc
                                new_act_paths[non_primary_idx].append(non_primary_act)

                            # if there is an unavoidable collision, do not hash and index this search node
                            if collision:
                                continue

                            # update the action paths and previous location in the mla search node
                            forward_mla_node.agent_0_act_dict[mla_key] = new_act_paths[0]
                            forward_mla_node.agent_1_act_dict[mla_key] = new_act_paths[1]
                            forward_mla_node.agent_0_loc = curr_locs[0]
                            forward_mla_node.agent_1_loc = curr_locs[1]
                            # construct and add waypoint information
                            agent_waypoints = [(curr_locs[i][0]+act_paths[i][-2][1],
                                                curr_locs[i][1]+act_paths[i][-2][0]) for i in range(2)]
                            waypoint_location = agent_waypoints[forward_mla_node.primary_idx]
                            waypoint_entry = (parse_event_name(task_name), forward_mla_node.primary_idx,
                                              curr_locs[forward_mla_node.primary_idx], waypoint_location)
                            forward_mla_node.waypoints = backward_mla_node.waypoints + [waypoint_entry]
                            
                            forward_mla_hash = forward_mla_node.hash_key()

                            if forward_mla_hash not in new_dict.keys():
                                new_dict[forward_mla_hash] = [forward_mla_node]
                            else:
                                if not best_only:
                                    new_dict[forward_mla_hash].append(forward_mla_node)
                                else:
                                    # retrieve the previous entry
                                    forward_mla_node_prev = new_dict[forward_mla_hash][0]
                                    # if the current node's path length is lower, we will replace it
                                    if forward_mla_node.total_path_length() < forward_mla_node_prev.total_path_length():
                                        new_dict[forward_mla_hash] = [forward_mla_node]
    return new_dict


def add_cooking_waiting(act_paths, difference):
    """

    Args:
        act_path (tuple of two list of tuples): the act_paths that needs to be amended
        difference (int) the number of (0, 0) needs to be inserted

    Returns:
        the amended act_paths

    """
    insertion = [(0, 0)] * difference
    amended_act_paths = []
    amended_act_paths.append(act_paths[0][:-1] + insertion + [act_paths[0][-1]])
    amended_act_paths.append(act_paths[1][:-1] + insertion + [act_paths[1][-1]])
    amended_act_paths = tuple(amended_act_paths)
    return amended_act_paths


def terrain_analysis(terrain_mtx, silent=True, best_only=True):
    """
    Arguments:
        terrain_mtx (list of list): 2 dimensional terrain matrix which represent the grid
            details for conventions can be found at overcooked_ai_py.mdp.layout_generator
        silent (bool): whether to print the details
        best_only (bool): whether to only consider the best mla_node at each mla_hash
    Returns:
        a dictionary containing the stage score, various individual paths for both agents
        to make a 3 onion soup, these paths sorted by length, and a list of waypoints for each path
    """
    start_player_positions = [None, None]

    start_player_1_positions = get_feature_locations(terrain_mtx, "1")
    if len(start_player_1_positions) > 0:
        start_player_1_position = random.choice(start_player_1_positions)
        for i, j in start_player_1_positions:
            terrain_mtx[i][j] = ' '
        start_player_positions[0] = start_player_1_position[::-1]
    else:
        start_player_1_position = random.choice(get_feature_locations(terrain_mtx, " "))

    start_player_2_positions = get_feature_locations(terrain_mtx, "2")
    if len(start_player_2_positions) > 0:
        start_player_2_position = random.choice(start_player_2_positions)
        for i, j in start_player_2_positions:
            terrain_mtx[i][j] = ' '
        start_player_positions[1] = start_player_2_position[::-1]
    else:
        # make sure player 2 does not start at the same place as player 1
        start_player_2_position = random.choice(list(set(get_feature_locations(terrain_mtx, " ")) - set([start_player_1_position])))

    walk_graph, handover_graph = graph_from_terrain(terrain_mtx)

    empty_locations = get_feature_locations(terrain_mtx, ' ')

    if start_player_positions[0] == None:
        p0_starting = random.choice(empty_locations)
    else:
        # the start_player_position is flipped
        p0_starting_pre = start_player_positions[0]
        p0_starting = (p0_starting_pre[1], p0_starting_pre[0])


    if start_player_positions[1] == None:
        p1_starting = random.choice(empty_locations)
        while p1_starting == p0_starting:
            p1_starting = random.choice(empty_locations)
    else:
        # the start_player_position is flipped
        p1_starting_pre = start_player_positions[1]
        p1_starting = (p1_starting_pre[1], p1_starting_pre[0])

    stage_score = []

    p0_i, p0_j = p0_starting
    p1_i, p1_j = p1_starting
    terrain_mtx_rep = copy.deepcopy(terrain_mtx)
    terrain_mtx_rep[p0_i][p0_j] = '1'
    terrain_mtx_rep[p1_i][p1_j] = '2'
    if not silent:
        print("P0 starting at ", p0_starting)
        print("P1 starting at ", p1_starting)
        for line in terrain_mtx_rep:
            print(line)

    modified_terrain_mtx = copy.deepcopy(terrain_mtx)
    modified_terrain_mtx[start_player_1_position[0]][start_player_1_position[1]] = ' '
    modified_terrain_mtx[start_player_2_position[0]][start_player_2_position[1]] = ' '

    # keep track of the (position of the agent) and lowest walking cost for each counter operation cost so far
    """
    Format:
    key: (p0_loc, p1_loc, pot_loc, num_counter_operation)

    """
    starting_mla_search_node = OvercookedMLASearchNode(-1, p0_starting, p1_starting, None, {}, {}, 0, modified_terrain_mtx, [])
    possible_starting_agents_positions = {
        # format: p0 location, p1 location,
        starting_mla_search_node.hash_key(): [starting_mla_search_node]
    }

    if not silent:
        print("possible agents positions before starting", possible_starting_agents_positions)

    # first we need the first onion
    onion_dispenser_locations = get_feature_locations(terrain_mtx, 'O')
    possible_onion_1_agent_positions = perform_mla(
        onion_dispenser_locations,
        possible_starting_agents_positions,
        walk_graph,
        {},
        terrain_mtx,
        "0_onion_pickup_1",
        both_idx=True,
        best_only=best_only
    )

    if len(possible_onion_1_agent_positions) > 0:
        stage_score.append(1)
    else:
        stage_score.append(0)

    if not silent:
        print("possible positions after collecting onion 1")
        for k in possible_onion_1_agent_positions:
            print(k)
            for rep in possible_onion_1_agent_positions[k]:
                print(str(rep))
            print("----")
        print("*************************************")

    # then we need to put the onion to the pot
    pot_locations = get_feature_locations(terrain_mtx, 'P')
    possible_agents_and_cooking_pot_1_positions = perform_mla(
        pot_locations,
        possible_onion_1_agent_positions,
        walk_graph,
        handover_graph,
        terrain_mtx,
        "1_onion_drop_1",
        is_initial_potting=True,
        best_only=best_only
    )

    if len(possible_agents_and_cooking_pot_1_positions) > 0:
        stage_score.append(1)
    else:
        stage_score.append(0)

    if not silent:
        print("possible positions of agents and cooking pot 1")
        for k in possible_agents_and_cooking_pot_1_positions:
            print(k)
            for rep in possible_agents_and_cooking_pot_1_positions[k]:
                print(str(rep))
            print("----")
        print("*************************************")

    # second we need the second onion
    possible_onion_2_agent_positions = perform_mla(
        onion_dispenser_locations,
        possible_agents_and_cooking_pot_1_positions,
        walk_graph,
        {},
        terrain_mtx,
        "2_onion_pickup_2",
        both_idx=True,
        best_only=best_only
    )

    if len(possible_onion_2_agent_positions) > 0:
        stage_score.append(1)
    else:
        stage_score.append(0)

    if not silent:
        print("possible positions after collecting onion 2")
        for k in possible_onion_2_agent_positions:
            print(k)
            for rep in possible_onion_2_agent_positions[k]:
                print(str(rep))
            print("----")
        print("*************************************")

    # then we need to put the onion to the pot
    possible_agents_and_cooking_pot_2_positions = perform_mla(
        [None],
        possible_onion_2_agent_positions,
        walk_graph,
        handover_graph,
        terrain_mtx,
        "3_onion_drop_2",
        is_returning_to_pot=True,
        best_only=best_only
    )

    if len(possible_agents_and_cooking_pot_2_positions) > 0:
        stage_score.append(1)
    else:
        stage_score.append(0)

    if not silent:
        print("possible positions of agents and cooking pot 2")
        for k in possible_agents_and_cooking_pot_2_positions:
            print(k)
            for rep in possible_agents_and_cooking_pot_2_positions[k]:
                print(str(rep))
            print("----")
        print("*************************************")


    # third we need the third onion
    possible_onion_3_agent_positions = perform_mla(
        onion_dispenser_locations,
        possible_agents_and_cooking_pot_2_positions,
        walk_graph,
        {},
        terrain_mtx,
        "4_onion_pickup_3",
        both_idx=True,
        best_only=best_only
    )

    if len(possible_onion_3_agent_positions) > 0:
        stage_score.append(1)
    else:
        stage_score.append(0)

    if not silent:
        print("possible positions after collecting onion 3")
        for k in possible_onion_3_agent_positions:
            print(k)
            for rep in possible_onion_3_agent_positions[k]:
                print(str(rep))
            print("----")
        print("*************************************")

    # then we need to put the onion to the pot
    possible_agents_and_full_pot_3_positions = perform_mla(
        [None],
        possible_onion_3_agent_positions,
        walk_graph,
        handover_graph,
        terrain_mtx,
        "5_onion_drop_3",
        is_returning_to_pot=True,
        best_only=best_only
    )

    if len(possible_agents_and_full_pot_3_positions) > 0:
        stage_score.append(1)
    else:
        stage_score.append(0)

    if not silent:
        print("possible positions of agents and cooking pot 3")
        for k in possible_agents_and_full_pot_3_positions:
            print(k)
            for rep in possible_agents_and_full_pot_3_positions[k]:
                print(str(rep))
            print("----")
        print("*************************************")

    # then we need to start cooking
    possible_agents_and_cooking_pot_3_positions = perform_mla(
        [None],
        possible_agents_and_full_pot_3_positions,
        walk_graph,
        {},
        terrain_mtx,
        "6_start_cooking",
        is_returning_to_pot=True,
        best_only=best_only
    )

    if len(possible_agents_and_cooking_pot_3_positions) > 0:
        stage_score.append(1)
    else:
        stage_score.append(0)

    if not silent:
        print("possible positions of agents and cooking pot 3")
        for k in possible_agents_and_cooking_pot_3_positions:
            print(k)
            for rep in possible_agents_and_cooking_pot_3_positions[k]:
                print(str(rep))
            print("----")
        print("*************************************")

    # then we need to pick up the dish from a dispenser
    dish_dispenser_locations = get_feature_locations(terrain_mtx, 'D')
    possible_dish_agent_and_cooking_pot_positions = perform_mla(
        dish_dispenser_locations,
        possible_agents_and_cooking_pot_3_positions,
        walk_graph,
        {},
        terrain_mtx,
        "7_dish_pickup",
        both_idx=True,
        best_only=best_only
    )

    if len(possible_dish_agent_and_cooking_pot_positions) > 0:
        stage_score.append(1)
    else:
        stage_score.append(0)
    if not silent:
        print("possible positions after collecting dish and cooking pot")
        for k in possible_dish_agent_and_cooking_pot_positions:
            print(k)
            for rep in possible_dish_agent_and_cooking_pot_positions[k]:
                print(str(rep))
            print("----")
        print("*************************************")

    # then we need to return the dish to the cooked pot
    possible_agent_and_cooked_dished_pot_positions = perform_mla(
        [None], # this should be ignored anyway
        possible_dish_agent_and_cooking_pot_positions,
        walk_graph,
        handover_graph,
        terrain_mtx,
        "8_dishing_soup",
        is_returning_to_pot=True,
        best_only=best_only
    )

    if len(possible_agent_and_cooked_dished_pot_positions) > 0:
        stage_score.append(1)
    else:
        stage_score.append(0)
    if not silent:
        print("possible positions of agents and cooked dished pot")
        for k in possible_agent_and_cooked_dished_pot_positions:
            print(k)
            for rep in possible_agent_and_cooked_dished_pot_positions[k]:
                print(str(rep))
            print("----")
        print("*************************************")

    # In the end, we need to deliver the meal to the serving point
    serving_locations = get_feature_locations(terrain_mtx, 'S')
    possible_agents_served_positions = perform_mla(
        serving_locations,
        possible_agent_and_cooked_dished_pot_positions,
        walk_graph,
        handover_graph,
        terrain_mtx,
        "9_serving",
        best_only=best_only
    )
    if len(possible_agents_served_positions) > 0:
        stage_score.append(1)
    else:
        stage_score.append(0)
    if not silent:
        print("possible positions of agents after serving")
        for k in possible_agents_served_positions:
            print(k)
            for rep in possible_agents_served_positions[k]:
                print(str(rep))
            print("----")
        print("*************************************")

    # list to store all possible full action paths for each player
    player_1_action_paths = []
    player_2_action_paths = []
    length_and_entropy_for_joint_paths = []

    # list to store waypoints for each possible path
    waypoints = []

    for key in possible_agents_served_positions:
        for rep in possible_agents_served_positions[key]:
            # add to waypoints list
            waypoints.append(rep.waypoints)

            # for each possible end mla node we find all the location paths from all the mlas
            act_path_dict_0 = rep.agent_0_act_dict
            act_path_dict_1 = rep.agent_1_act_dict
            assert set(act_path_dict_0.keys()) == set(act_path_dict_1.keys()), "different subtasks were recorded"

            act_path_0 = []
            act_path_1 = []

            # soup cooking wait time, so that the entire sequence will result in the correct timing to dish the soup
            soup_cooking_tick = 0
            # currently only support soup with cook time 20
            soup_cooking_time = 20

            # for each mla location path we convert it to actions and add that to our list of action_lists for this node
            for mla in sorted(list(act_path_dict_0.keys())):
                act_paths = [act_path_dict_0[mla], act_path_dict_1[mla]]
                if mla == "7_dish_pickup":
                    soup_cooking_tick += len(act_paths[0]) + 1 # the plus one because soup ticking starts at 1
                elif mla == "8_dishing_soup":
                    soup_cooking_tick += len(act_paths[0]) - 1
                    if soup_cooking_tick < soup_cooking_time:
                        act_paths = add_cooking_waiting(act_paths, soup_cooking_time - soup_cooking_tick)
                act_path_0.append(act_paths[0])
                act_path_1.append(act_paths[1])

            # we add the full action_list for this end node to our list of all possible action paths for each player
            connected_action_path_0 = connect_action_path(act_path_0)
            connected_action_path_1 = connect_action_path(act_path_1)
            player_1_action_paths.append(connected_action_path_0)
            player_2_action_paths.append(connected_action_path_1)

            # categorize the paths by its total length
            pair_of_action_paths = [connected_action_path_0, connected_action_path_1]
            assert len(connected_action_path_0) == len(connected_action_path_1)
            total_length = len(connected_action_path_0)
            plan_entropy = np.round(calculate_entropy_of_path(connected_action_path_0, ENTROPY_RHO) + \
                              calculate_entropy_of_path(connected_action_path_1, ENTROPY_RHO), decimals=3)
            length_and_entropy_for_joint_paths.append((total_length, plan_entropy))

    return_dict = {}
    return_dict['stage score'] = stage_score
    return_dict['player 1 action paths'] = player_1_action_paths
    return_dict['player 2 action paths'] = player_2_action_paths
<<<<<<< HEAD
    return_dict['pairs of action paths by total length'] = pairs_of_action_paths_by_total_length
    return_dict['waypoints'] = waypoints
=======
    return_dict['length_and_entropy_for_joint_paths'] = length_and_entropy_for_joint_paths
>>>>>>> df8a4ed4

    return return_dict


def stats_from_analaysis(terrain_mtx, best_only=True, printing=False):
    dic = terrain_analysis(terrain_mtx, best_only=best_only)
    length_and_entropy_for_joint_paths = dic['length_and_entropy_for_joint_paths']
    # if we want to print the stats
    if printing:
        # first go in ascending length
        print("by length", sorted(length_and_entropy_for_joint_paths, key=lambda x:x[0]))
        # then go in ascending entropy
        print("by entropy", sorted(length_and_entropy_for_joint_paths, key=lambda x:x[1]))
    return length_and_entropy_for_joint_paths
<|MERGE_RESOLUTION|>--- conflicted
+++ resolved
@@ -1443,12 +1443,9 @@
     return_dict['stage score'] = stage_score
     return_dict['player 1 action paths'] = player_1_action_paths
     return_dict['player 2 action paths'] = player_2_action_paths
-<<<<<<< HEAD
     return_dict['pairs of action paths by total length'] = pairs_of_action_paths_by_total_length
     return_dict['waypoints'] = waypoints
-=======
     return_dict['length_and_entropy_for_joint_paths'] = length_and_entropy_for_joint_paths
->>>>>>> df8a4ed4
 
     return return_dict
 
